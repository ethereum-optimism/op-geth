--- conflicted
+++ resolved
@@ -325,7 +325,7 @@
 			bundle.Proofs = append(bundle.Proofs, hexutil.Bytes(sidecar.Proofs[j][:]))
 		}
 	}
-<<<<<<< HEAD
+	setRequests(block.Requests(), data)
 	return &ExecutionPayloadEnvelope{
 		ExecutionPayload:      data,
 		BlockValue:            fees,
@@ -333,10 +333,6 @@
 		Override:              false,
 		ParentBeaconBlockRoot: block.BeaconRoot(),
 	}
-=======
-	setRequests(block.Requests(), data)
-	return &ExecutionPayloadEnvelope{ExecutionPayload: data, BlockValue: fees, BlobsBundle: &bundle, Override: false}
->>>>>>> c350d3ac
 }
 
 // setRequests differentiates the different request types and
