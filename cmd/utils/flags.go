// Copyright 2015 The go-ethereum Authors
// This file is part of go-ethereum.
//
// go-ethereum is free software: you can redistribute it and/or modify
// it under the terms of the GNU General Public License as published by
// the Free Software Foundation, either version 3 of the License, or
// (at your option) any later version.
//
// go-ethereum is distributed in the hope that it will be useful,
// but WITHOUT ANY WARRANTY; without even the implied warranty of
// MERCHANTABILITY or FITNESS FOR A PARTICULAR PURPOSE. See the
// GNU General Public License for more details.
//
// You should have received a copy of the GNU General Public License
// along with go-ethereum. If not, see <http://www.gnu.org/licenses/>.

// Package utils contains internal helper functions for go-ethereum commands.
package utils

import (
	"context"
	"crypto/ecdsa"
	"encoding/hex"
	"encoding/json"
	"errors"
	"fmt"
	"math"
	"math/big"
	"net"
	"net/http"
	"os"
	"path/filepath"
	godebug "runtime/debug"
	"strconv"
	"strings"
	"time"

	"github.com/ethereum/go-ethereum/accounts"
	"github.com/ethereum/go-ethereum/accounts/keystore"
	bparams "github.com/ethereum/go-ethereum/beacon/params"
	"github.com/ethereum/go-ethereum/common"
	"github.com/ethereum/go-ethereum/common/fdlimit"
	"github.com/ethereum/go-ethereum/core"
	"github.com/ethereum/go-ethereum/core/rawdb"
	"github.com/ethereum/go-ethereum/core/txpool/blobpool"
	"github.com/ethereum/go-ethereum/core/txpool/legacypool"
	"github.com/ethereum/go-ethereum/core/vm"
	"github.com/ethereum/go-ethereum/crypto"
	"github.com/ethereum/go-ethereum/crypto/kzg4844"
	"github.com/ethereum/go-ethereum/eth"
	"github.com/ethereum/go-ethereum/eth/catalyst"
	"github.com/ethereum/go-ethereum/eth/downloader"
	"github.com/ethereum/go-ethereum/eth/ethconfig"
	"github.com/ethereum/go-ethereum/eth/filters"
	"github.com/ethereum/go-ethereum/eth/gasprice"
	"github.com/ethereum/go-ethereum/eth/tracers"
	"github.com/ethereum/go-ethereum/ethdb"
	"github.com/ethereum/go-ethereum/ethdb/remotedb"
	"github.com/ethereum/go-ethereum/ethstats"
	"github.com/ethereum/go-ethereum/graphql"
	"github.com/ethereum/go-ethereum/internal/ethapi"
	"github.com/ethereum/go-ethereum/internal/flags"
	"github.com/ethereum/go-ethereum/log"
	"github.com/ethereum/go-ethereum/metrics"
	"github.com/ethereum/go-ethereum/metrics/exp"
	"github.com/ethereum/go-ethereum/metrics/influxdb"
	"github.com/ethereum/go-ethereum/miner"
	"github.com/ethereum/go-ethereum/node"
	"github.com/ethereum/go-ethereum/p2p"
	"github.com/ethereum/go-ethereum/p2p/enode"
	"github.com/ethereum/go-ethereum/p2p/nat"
	"github.com/ethereum/go-ethereum/p2p/netutil"
	"github.com/ethereum/go-ethereum/params"
	"github.com/ethereum/go-ethereum/rpc"
	"github.com/ethereum/go-ethereum/triedb"
	"github.com/ethereum/go-ethereum/triedb/hashdb"
	"github.com/ethereum/go-ethereum/triedb/pathdb"
	pcsclite "github.com/gballet/go-libpcsclite"
	gopsutil "github.com/shirou/gopsutil/mem"
	"github.com/urfave/cli/v2"
)

// These are all the command line flags we support.
// If you add to this list, please remember to include the
// flag in the appropriate command definition.
//
// The flags are defined here so their names and help texts
// are the same for all commands.

var (
	// General settings
	DataDirFlag = &flags.DirectoryFlag{
		Name:     "datadir",
		Usage:    "Data directory for the databases and keystore",
		Value:    flags.DirectoryString(node.DefaultDataDir()),
		Category: flags.EthCategory,
	}
	RemoteDBFlag = &cli.StringFlag{
		Name:     "remotedb",
		Usage:    "URL for remote database",
		Category: flags.LoggingCategory,
	}
	DBEngineFlag = &cli.StringFlag{
		Name:     "db.engine",
		Usage:    "Backing database implementation to use ('pebble' or 'leveldb')",
		Value:    node.DefaultConfig.DBEngine,
		Category: flags.EthCategory,
	}
	AncientFlag = &flags.DirectoryFlag{
		Name:     "datadir.ancient",
		Usage:    "Root directory for ancient data (default = inside chaindata)",
		Category: flags.EthCategory,
	}
	MinFreeDiskSpaceFlag = &flags.DirectoryFlag{
		Name:     "datadir.minfreedisk",
		Usage:    "Minimum free disk space in MB, once reached triggers auto shut down (default = --cache.gc converted to MB, 0 = disabled)",
		Category: flags.EthCategory,
	}
	KeyStoreDirFlag = &flags.DirectoryFlag{
		Name:     "keystore",
		Usage:    "Directory for the keystore (default = inside the datadir)",
		Category: flags.AccountCategory,
	}
	USBFlag = &cli.BoolFlag{
		Name:     "usb",
		Usage:    "Enable monitoring and management of USB hardware wallets",
		Category: flags.AccountCategory,
	}
	SmartCardDaemonPathFlag = &cli.StringFlag{
		Name:     "pcscdpath",
		Usage:    "Path to the smartcard daemon (pcscd) socket file",
		Value:    pcsclite.PCSCDSockName,
		Category: flags.AccountCategory,
	}
	NetworkIdFlag = &cli.Uint64Flag{
		Name:     "networkid",
		Usage:    "Explicitly set network id (integer)(For testnets: use --sepolia, --holesky instead)",
		Value:    ethconfig.Defaults.NetworkId,
		Category: flags.EthCategory,
	}
	MainnetFlag = &cli.BoolFlag{
		Name:     "mainnet",
		Usage:    "Ethereum mainnet",
		Category: flags.EthCategory,
	}
	SepoliaFlag = &cli.BoolFlag{
		Name:     "sepolia",
		Usage:    "Sepolia network: pre-configured proof-of-work test network",
		Category: flags.EthCategory,
	}
	HoleskyFlag = &cli.BoolFlag{
		Name:     "holesky",
		Usage:    "Holesky network: pre-configured proof-of-stake test network",
		Category: flags.EthCategory,
	}

	OPNetworkFlag = &cli.StringFlag{
		Name:    "op-network",
		Aliases: []string{"beta.op-network"},
		Usage: "Select a pre-configured OP-Stack network (warning: op-mainnet and op-goerli require special sync," +
			" datadir is recommended), options: " + strings.Join(params.OPStackChainNames(), ", "),
		Category: flags.EthCategory,
	}

	// Dev mode
	DeveloperFlag = &cli.BoolFlag{
		Name:     "dev",
		Usage:    "Ephemeral proof-of-authority network with a pre-funded developer account, mining enabled",
		Category: flags.DevCategory,
	}
	DeveloperPeriodFlag = &cli.Uint64Flag{
		Name:     "dev.period",
		Usage:    "Block period to use in developer mode (0 = mine only if transaction pending)",
		Category: flags.DevCategory,
	}
	DeveloperGasLimitFlag = &cli.Uint64Flag{
		Name:     "dev.gaslimit",
		Usage:    "Initial block gas limit",
		Value:    11500000,
		Category: flags.DevCategory,
	}

	IdentityFlag = &cli.StringFlag{
		Name:     "identity",
		Usage:    "Custom node name",
		Category: flags.NetworkingCategory,
	}
	DocRootFlag = &flags.DirectoryFlag{
		Name:     "docroot",
		Usage:    "Document Root for HTTPClient file scheme",
		Value:    flags.DirectoryString(flags.HomeDir()),
		Category: flags.APICategory,
	}
	ExitWhenSyncedFlag = &cli.BoolFlag{
		Name:     "exitwhensynced",
		Usage:    "Exits after block synchronisation completes",
		Category: flags.EthCategory,
	}

	// Dump command options.
	IterativeOutputFlag = &cli.BoolFlag{
		Name:  "iterative",
		Usage: "Print streaming JSON iteratively, delimited by newlines",
		Value: true,
	}
	ExcludeStorageFlag = &cli.BoolFlag{
		Name:  "nostorage",
		Usage: "Exclude storage entries (save db lookups)",
	}
	IncludeIncompletesFlag = &cli.BoolFlag{
		Name:  "incompletes",
		Usage: "Include accounts for which we don't have the address (missing preimage)",
	}
	ExcludeCodeFlag = &cli.BoolFlag{
		Name:  "nocode",
		Usage: "Exclude contract code (save db lookups)",
	}
	StartKeyFlag = &cli.StringFlag{
		Name:  "start",
		Usage: "Start position. Either a hash or address",
		Value: "0x0000000000000000000000000000000000000000000000000000000000000000",
	}
	DumpLimitFlag = &cli.Uint64Flag{
		Name:  "limit",
		Usage: "Max number of elements (0 = no limit)",
		Value: 0,
	}

	defaultSyncMode = ethconfig.Defaults.SyncMode
	SnapshotFlag    = &cli.BoolFlag{
		Name:     "snapshot",
		Usage:    `Enables snapshot-database mode (default = enable)`,
		Value:    true,
		Category: flags.EthCategory,
	}
	LightKDFFlag = &cli.BoolFlag{
		Name:     "lightkdf",
		Usage:    "Reduce key-derivation RAM & CPU usage at some expense of KDF strength",
		Category: flags.AccountCategory,
	}
	EthRequiredBlocksFlag = &cli.StringFlag{
		Name:     "eth.requiredblocks",
		Usage:    "Comma separated block number-to-hash mappings to require for peering (<number>=<hash>)",
		Category: flags.EthCategory,
	}
	BloomFilterSizeFlag = &cli.Uint64Flag{
		Name:     "bloomfilter.size",
		Usage:    "Megabytes of memory allocated to bloom-filter for pruning",
		Value:    2048,
		Category: flags.EthCategory,
	}
	OverrideCancun = &cli.Uint64Flag{
		Name:     "override.cancun",
		Usage:    "Manually specify the Cancun fork timestamp, overriding the bundled setting",
		Category: flags.EthCategory,
	}
	OverrideVerkle = &cli.Uint64Flag{
		Name:     "override.verkle",
		Usage:    "Manually specify the Verkle fork timestamp, overriding the bundled setting",
		Category: flags.EthCategory,
	}
	OverrideOptimismCanyon = &cli.Uint64Flag{
		Name:     "override.canyon",
		Usage:    "Manually specify the Optimism Canyon fork timestamp, overriding the bundled setting",
		Category: flags.EthCategory,
	}
	OverrideOptimismEcotone = &cli.Uint64Flag{
		Name:     "override.ecotone",
		Usage:    "Manually specify the Optimism Ecotone fork timestamp, overriding the bundled setting",
		Category: flags.EthCategory,
	}
	OverrideOptimismFjord = &cli.Uint64Flag{
		Name:     "override.fjord",
		Usage:    "Manually specify the Optimism Fjord fork timestamp, overriding the bundled setting",
		Category: flags.EthCategory,
	}
	OverrideOptimismGranite = &cli.Uint64Flag{
		Name:     "override.granite",
		Usage:    "Manually specify the Optimism Granite fork timestamp, overriding the bundled setting",
		Category: flags.EthCategory,
	}
	OverrideOptimismHolocene = &cli.Uint64Flag{
		Name:     "override.holocene",
		Usage:    "Manually specify the Optimism Holocene fork timestamp, overriding the bundled setting",
		Category: flags.EthCategory,
	}
	OverrideOptimismInterop = &cli.Uint64Flag{
		Name:     "override.interop",
		Usage:    "Manually specify the Optimsim Interop feature-set fork timestamp, overriding the bundled setting",
		Category: flags.EthCategory,
	}
	SyncModeFlag = &flags.TextMarshalerFlag{
		Name:     "syncmode",
		Usage:    `Blockchain sync mode ("snap" or "full")`,
		Value:    &defaultSyncMode,
		Category: flags.StateCategory,
	}
	GCModeFlag = &cli.StringFlag{
		Name:     "gcmode",
		Usage:    `Blockchain garbage collection mode, only relevant in state.scheme=hash ("full", "archive")`,
		Value:    "full",
		Category: flags.StateCategory,
	}
	StateSchemeFlag = &cli.StringFlag{
		Name:     "state.scheme",
		Usage:    "Scheme to use for storing ethereum state ('hash' or 'path')",
		Category: flags.StateCategory,
	}
	StateHistoryFlag = &cli.Uint64Flag{
		Name:     "history.state",
		Usage:    "Number of recent blocks to retain state history for (default = 90,000 blocks, 0 = entire chain)",
		Value:    ethconfig.Defaults.StateHistory,
		Category: flags.StateCategory,
	}
	TransactionHistoryFlag = &cli.Uint64Flag{
		Name:     "history.transactions",
		Usage:    "Number of recent blocks to maintain transactions index for (default = about one year, 0 = entire chain)",
		Value:    ethconfig.Defaults.TransactionHistory,
		Category: flags.StateCategory,
	}
	// Beacon client light sync settings
	BeaconApiFlag = &cli.StringSliceFlag{
		Name:     "beacon.api",
		Usage:    "Beacon node (CL) light client API URL. This flag can be given multiple times.",
		Category: flags.BeaconCategory,
	}
	BeaconApiHeaderFlag = &cli.StringSliceFlag{
		Name:     "beacon.api.header",
		Usage:    "Pass custom HTTP header fields to the remote beacon node API in \"key:value\" format. This flag can be given multiple times.",
		Category: flags.BeaconCategory,
	}
	BeaconThresholdFlag = &cli.IntFlag{
		Name:     "beacon.threshold",
		Usage:    "Beacon sync committee participation threshold",
		Value:    bparams.SyncCommitteeSupermajority,
		Category: flags.BeaconCategory,
	}
	BeaconNoFilterFlag = &cli.BoolFlag{
		Name:     "beacon.nofilter",
		Usage:    "Disable future slot signature filter",
		Category: flags.BeaconCategory,
	}
	BeaconConfigFlag = &cli.StringFlag{
		Name:     "beacon.config",
		Usage:    "Beacon chain config YAML file",
		Category: flags.BeaconCategory,
	}
	BeaconGenesisRootFlag = &cli.StringFlag{
		Name:     "beacon.genesis.gvroot",
		Usage:    "Beacon chain genesis validators root",
		Category: flags.BeaconCategory,
	}
	BeaconGenesisTimeFlag = &cli.Uint64Flag{
		Name:     "beacon.genesis.time",
		Usage:    "Beacon chain genesis time",
		Category: flags.BeaconCategory,
	}
	BeaconCheckpointFlag = &cli.StringFlag{
		Name:     "beacon.checkpoint",
		Usage:    "Beacon chain weak subjectivity checkpoint block hash",
		Category: flags.BeaconCategory,
	}
	BlsyncApiFlag = &cli.StringFlag{
		Name:     "blsync.engine.api",
		Usage:    "Target EL engine API URL",
		Category: flags.BeaconCategory,
	}
	BlsyncJWTSecretFlag = &cli.StringFlag{
		Name:     "blsync.jwtsecret",
		Usage:    "Path to a JWT secret to use for target engine API endpoint",
		Category: flags.BeaconCategory,
	}
	// Transaction pool settings
	TxPoolLocalsFlag = &cli.StringFlag{
		Name:     "txpool.locals",
		Usage:    "Comma separated accounts to treat as locals (no flush, priority inclusion)",
		Category: flags.TxPoolCategory,
	}
	TxPoolNoLocalsFlag = &cli.BoolFlag{
		Name:     "txpool.nolocals",
		Usage:    "Disables price exemptions for locally submitted transactions",
		Category: flags.TxPoolCategory,
	}
	TxPoolJournalFlag = &cli.StringFlag{
		Name:     "txpool.journal",
		Usage:    "Disk journal for local transaction to survive node restarts",
		Value:    ethconfig.Defaults.TxPool.Journal,
		Category: flags.TxPoolCategory,
	}
	TxPoolJournalRemotesFlag = &cli.BoolFlag{
		Name:     "txpool.journalremotes",
		Usage:    "Includes remote transactions in the journal",
		Category: flags.TxPoolCategory,
	}
	TxPoolRejournalFlag = &cli.DurationFlag{
		Name:     "txpool.rejournal",
		Usage:    "Time interval to regenerate the local transaction journal",
		Value:    ethconfig.Defaults.TxPool.Rejournal,
		Category: flags.TxPoolCategory,
	}
	TxPoolPriceLimitFlag = &cli.Uint64Flag{
		Name:     "txpool.pricelimit",
		Usage:    "Minimum gas price tip to enforce for acceptance into the pool",
		Value:    ethconfig.Defaults.TxPool.PriceLimit,
		Category: flags.TxPoolCategory,
	}
	TxPoolPriceBumpFlag = &cli.Uint64Flag{
		Name:     "txpool.pricebump",
		Usage:    "Price bump percentage to replace an already existing transaction",
		Value:    ethconfig.Defaults.TxPool.PriceBump,
		Category: flags.TxPoolCategory,
	}
	TxPoolAccountSlotsFlag = &cli.Uint64Flag{
		Name:     "txpool.accountslots",
		Usage:    "Minimum number of executable transaction slots guaranteed per account",
		Value:    ethconfig.Defaults.TxPool.AccountSlots,
		Category: flags.TxPoolCategory,
	}
	TxPoolGlobalSlotsFlag = &cli.Uint64Flag{
		Name:     "txpool.globalslots",
		Usage:    "Maximum number of executable transaction slots for all accounts",
		Value:    ethconfig.Defaults.TxPool.GlobalSlots,
		Category: flags.TxPoolCategory,
	}
	TxPoolAccountQueueFlag = &cli.Uint64Flag{
		Name:     "txpool.accountqueue",
		Usage:    "Maximum number of non-executable transaction slots permitted per account",
		Value:    ethconfig.Defaults.TxPool.AccountQueue,
		Category: flags.TxPoolCategory,
	}
	TxPoolGlobalQueueFlag = &cli.Uint64Flag{
		Name:     "txpool.globalqueue",
		Usage:    "Maximum number of non-executable transaction slots for all accounts",
		Value:    ethconfig.Defaults.TxPool.GlobalQueue,
		Category: flags.TxPoolCategory,
	}
	TxPoolLifetimeFlag = &cli.DurationFlag{
		Name:     "txpool.lifetime",
		Usage:    "Maximum amount of time non-executable transaction are queued",
		Value:    ethconfig.Defaults.TxPool.Lifetime,
		Category: flags.TxPoolCategory,
	}
	// Blob transaction pool settings
	BlobPoolDataDirFlag = &cli.StringFlag{
		Name:     "blobpool.datadir",
		Usage:    "Data directory to store blob transactions in",
		Value:    ethconfig.Defaults.BlobPool.Datadir,
		Category: flags.BlobPoolCategory,
	}
	BlobPoolDataCapFlag = &cli.Uint64Flag{
		Name:     "blobpool.datacap",
		Usage:    "Disk space to allocate for pending blob transactions (soft limit)",
		Value:    ethconfig.Defaults.BlobPool.Datacap,
		Category: flags.BlobPoolCategory,
	}
	BlobPoolPriceBumpFlag = &cli.Uint64Flag{
		Name:     "blobpool.pricebump",
		Usage:    "Price bump percentage to replace an already existing blob transaction",
		Value:    ethconfig.Defaults.BlobPool.PriceBump,
		Category: flags.BlobPoolCategory,
	}
	// Performance tuning settings
	CacheFlag = &cli.IntFlag{
		Name:     "cache",
		Usage:    "Megabytes of memory allocated to internal caching (default = 4096 mainnet full node, 128 light mode)",
		Value:    1024,
		Category: flags.PerfCategory,
	}
	CacheDatabaseFlag = &cli.IntFlag{
		Name:     "cache.database",
		Usage:    "Percentage of cache memory allowance to use for database io",
		Value:    50,
		Category: flags.PerfCategory,
	}
	CacheTrieFlag = &cli.IntFlag{
		Name:     "cache.trie",
		Usage:    "Percentage of cache memory allowance to use for trie caching (default = 15% full mode, 30% archive mode)",
		Value:    15,
		Category: flags.PerfCategory,
	}
	CacheGCFlag = &cli.IntFlag{
		Name:     "cache.gc",
		Usage:    "Percentage of cache memory allowance to use for trie pruning (default = 25% full mode, 0% archive mode)",
		Value:    25,
		Category: flags.PerfCategory,
	}
	CacheSnapshotFlag = &cli.IntFlag{
		Name:     "cache.snapshot",
		Usage:    "Percentage of cache memory allowance to use for snapshot caching (default = 10% full mode, 20% archive mode)",
		Value:    10,
		Category: flags.PerfCategory,
	}
	CacheNoPrefetchFlag = &cli.BoolFlag{
		Name:     "cache.noprefetch",
		Usage:    "Disable heuristic state prefetch during block import (less CPU and disk IO, more time waiting for data)",
		Category: flags.PerfCategory,
	}
	CachePreimagesFlag = &cli.BoolFlag{
		Name:     "cache.preimages",
		Usage:    "Enable recording the SHA3/keccak preimages of trie keys",
		Category: flags.PerfCategory,
	}
	CacheLogSizeFlag = &cli.IntFlag{
		Name:     "cache.blocklogs",
		Usage:    "Size (in number of blocks) of the log cache for filtering",
		Category: flags.PerfCategory,
		Value:    ethconfig.Defaults.FilterLogCacheSize,
	}
	FDLimitFlag = &cli.IntFlag{
		Name:     "fdlimit",
		Usage:    "Raise the open file descriptor resource limit (default = system fd limit)",
		Category: flags.PerfCategory,
	}
	CryptoKZGFlag = &cli.StringFlag{
		Name:     "crypto.kzg",
		Usage:    "KZG library implementation to use; gokzg (recommended) or ckzg",
		Value:    "gokzg",
		Category: flags.PerfCategory,
	}

	// Miner settings
	MinerGasLimitFlag = &cli.Uint64Flag{
		Name:     "miner.gaslimit",
		Usage:    "Target gas ceiling for mined blocks",
		Value:    ethconfig.Defaults.Miner.GasCeil,
		Category: flags.MinerCategory,
	}
	MinerEffectiveGasLimitFlag = &cli.Uint64Flag{
		Name:     "miner.effectivegaslimit",
		Usage:    "If non-zero, an effective gas limit to apply in addition to the block header gaslimit.",
		Value:    0,
		Category: flags.MinerCategory,
	}
	MinerGasPriceFlag = &flags.BigFlag{
		Name:     "miner.gasprice",
		Usage:    "Minimum gas price for mining a transaction",
		Value:    ethconfig.Defaults.Miner.GasPrice,
		Category: flags.MinerCategory,
	}
	MinerExtraDataFlag = &cli.StringFlag{
		Name:     "miner.extradata",
		Usage:    "Block extra data set by the miner (default = client version)",
		Category: flags.MinerCategory,
	}
	MinerRecommitIntervalFlag = &cli.DurationFlag{
		Name:     "miner.recommit",
		Usage:    "Time interval to recreate the block being mined",
		Value:    ethconfig.Defaults.Miner.Recommit,
		Category: flags.MinerCategory,
	}
	MinerPendingFeeRecipientFlag = &cli.StringFlag{
		Name:     "miner.pending.feeRecipient",
		Usage:    "0x prefixed public address for the pending block producer (not used for actual block production)",
		Category: flags.MinerCategory,
	}

	// Account settings
	UnlockedAccountFlag = &cli.StringFlag{
		Name:     "unlock",
		Usage:    "Comma separated list of accounts to unlock",
		Value:    "",
		Category: flags.AccountCategory,
	}
	PasswordFileFlag = &cli.PathFlag{
		Name:      "password",
		Usage:     "Password file to use for non-interactive password input",
		TakesFile: true,
		Category:  flags.AccountCategory,
	}
	ExternalSignerFlag = &cli.StringFlag{
		Name:     "signer",
		Usage:    "External signer (url or path to ipc file)",
		Value:    "",
		Category: flags.AccountCategory,
	}
	InsecureUnlockAllowedFlag = &cli.BoolFlag{
		Name:     "allow-insecure-unlock",
		Usage:    "Allow insecure account unlocking when account-related RPCs are exposed by http",
		Category: flags.AccountCategory,
	}

	// EVM settings
	VMEnableDebugFlag = &cli.BoolFlag{
		Name:     "vmdebug",
		Usage:    "Record information useful for VM and contract debugging",
		Category: flags.VMCategory,
	}
	VMTraceFlag = &cli.StringFlag{
		Name:     "vmtrace",
		Usage:    "Name of tracer which should record internal VM operations (costly)",
		Category: flags.VMCategory,
	}
	VMTraceJsonConfigFlag = &cli.StringFlag{
		Name:     "vmtrace.jsonconfig",
		Usage:    "Tracer configuration (JSON)",
		Category: flags.VMCategory,
	}
	// API options.
	RPCGlobalGasCapFlag = &cli.Uint64Flag{
		Name:     "rpc.gascap",
		Usage:    "Sets a cap on gas that can be used in eth_call/estimateGas (0=infinite)",
		Value:    ethconfig.Defaults.RPCGasCap,
		Category: flags.APICategory,
	}
	RPCGlobalEVMTimeoutFlag = &cli.DurationFlag{
		Name:     "rpc.evmtimeout",
		Usage:    "Sets a timeout used for eth_call (0=infinite)",
		Value:    ethconfig.Defaults.RPCEVMTimeout,
		Category: flags.APICategory,
	}
	RPCGlobalTxFeeCapFlag = &cli.Float64Flag{
		Name:     "rpc.txfeecap",
		Usage:    "Sets a cap on transaction fee (in ether) that can be sent via the RPC APIs (0 = no cap)",
		Value:    ethconfig.Defaults.RPCTxFeeCap,
		Category: flags.APICategory,
	}
	// Authenticated RPC HTTP settings
	AuthListenFlag = &cli.StringFlag{
		Name:     "authrpc.addr",
		Usage:    "Listening address for authenticated APIs",
		Value:    node.DefaultConfig.AuthAddr,
		Category: flags.APICategory,
	}
	AuthPortFlag = &cli.IntFlag{
		Name:     "authrpc.port",
		Usage:    "Listening port for authenticated APIs",
		Value:    node.DefaultConfig.AuthPort,
		Category: flags.APICategory,
	}
	AuthVirtualHostsFlag = &cli.StringFlag{
		Name:     "authrpc.vhosts",
		Usage:    "Comma separated list of virtual hostnames from which to accept requests (server enforced). Accepts '*' wildcard.",
		Value:    strings.Join(node.DefaultConfig.AuthVirtualHosts, ","),
		Category: flags.APICategory,
	}
	JWTSecretFlag = &flags.DirectoryFlag{
		Name:     "authrpc.jwtsecret",
		Usage:    "Path to a JWT secret to use for authenticated RPC endpoints",
		Category: flags.APICategory,
	}

	// Logging and debug settings
	EthStatsURLFlag = &cli.StringFlag{
		Name:     "ethstats",
		Usage:    "Reporting URL of a ethstats service (nodename:secret@host:port)",
		Category: flags.MetricsCategory,
	}
	NoCompactionFlag = &cli.BoolFlag{
		Name:     "nocompaction",
		Usage:    "Disables db compaction after import",
		Category: flags.LoggingCategory,
	}
	CollectWitnessFlag = &cli.BoolFlag{
		Name:     "collectwitness",
		Usage:    "Enable state witness generation during block execution. Work in progress flag, don't use.",
		Category: flags.MiscCategory,
	}

	// MISC settings
	SyncTargetFlag = &cli.StringFlag{
		Name:      "synctarget",
		Usage:     `Hash of the block to full sync to (dev testing feature)`,
		TakesFile: true,
		Category:  flags.MiscCategory,
	}

	// RPC settings
	IPCDisabledFlag = &cli.BoolFlag{
		Name:     "ipcdisable",
		Usage:    "Disable the IPC-RPC server",
		Category: flags.APICategory,
	}
	IPCPathFlag = &flags.DirectoryFlag{
		Name:     "ipcpath",
		Usage:    "Filename for IPC socket/pipe within the datadir (explicit paths escape it)",
		Category: flags.APICategory,
	}
	HTTPEnabledFlag = &cli.BoolFlag{
		Name:     "http",
		Usage:    "Enable the HTTP-RPC server",
		Category: flags.APICategory,
	}
	HTTPListenAddrFlag = &cli.StringFlag{
		Name:     "http.addr",
		Usage:    "HTTP-RPC server listening interface",
		Value:    node.DefaultHTTPHost,
		Category: flags.APICategory,
	}
	HTTPPortFlag = &cli.IntFlag{
		Name:     "http.port",
		Usage:    "HTTP-RPC server listening port",
		Value:    node.DefaultHTTPPort,
		Category: flags.APICategory,
	}
	HTTPCORSDomainFlag = &cli.StringFlag{
		Name:     "http.corsdomain",
		Usage:    "Comma separated list of domains from which to accept cross origin requests (browser enforced)",
		Value:    "",
		Category: flags.APICategory,
	}
	HTTPVirtualHostsFlag = &cli.StringFlag{
		Name:     "http.vhosts",
		Usage:    "Comma separated list of virtual hostnames from which to accept requests (server enforced). Accepts '*' wildcard.",
		Value:    strings.Join(node.DefaultConfig.HTTPVirtualHosts, ","),
		Category: flags.APICategory,
	}
	HTTPApiFlag = &cli.StringFlag{
		Name:     "http.api",
		Usage:    "API's offered over the HTTP-RPC interface",
		Value:    "",
		Category: flags.APICategory,
	}
	HTTPPathPrefixFlag = &cli.StringFlag{
		Name:     "http.rpcprefix",
		Usage:    "HTTP path prefix on which JSON-RPC is served. Use '/' to serve on all paths.",
		Value:    "",
		Category: flags.APICategory,
	}
	GraphQLEnabledFlag = &cli.BoolFlag{
		Name:     "graphql",
		Usage:    "Enable GraphQL on the HTTP-RPC server. Note that GraphQL can only be started if an HTTP server is started as well.",
		Category: flags.APICategory,
	}
	GraphQLCORSDomainFlag = &cli.StringFlag{
		Name:     "graphql.corsdomain",
		Usage:    "Comma separated list of domains from which to accept cross origin requests (browser enforced)",
		Value:    "",
		Category: flags.APICategory,
	}
	GraphQLVirtualHostsFlag = &cli.StringFlag{
		Name:     "graphql.vhosts",
		Usage:    "Comma separated list of virtual hostnames from which to accept requests (server enforced). Accepts '*' wildcard.",
		Value:    strings.Join(node.DefaultConfig.GraphQLVirtualHosts, ","),
		Category: flags.APICategory,
	}
	WSEnabledFlag = &cli.BoolFlag{
		Name:     "ws",
		Usage:    "Enable the WS-RPC server",
		Category: flags.APICategory,
	}
	WSListenAddrFlag = &cli.StringFlag{
		Name:     "ws.addr",
		Usage:    "WS-RPC server listening interface",
		Value:    node.DefaultWSHost,
		Category: flags.APICategory,
	}
	WSPortFlag = &cli.IntFlag{
		Name:     "ws.port",
		Usage:    "WS-RPC server listening port",
		Value:    node.DefaultWSPort,
		Category: flags.APICategory,
	}
	WSApiFlag = &cli.StringFlag{
		Name:     "ws.api",
		Usage:    "API's offered over the WS-RPC interface",
		Value:    "",
		Category: flags.APICategory,
	}
	WSAllowedOriginsFlag = &cli.StringFlag{
		Name:     "ws.origins",
		Usage:    "Origins from which to accept websockets requests",
		Value:    "",
		Category: flags.APICategory,
	}
	WSPathPrefixFlag = &cli.StringFlag{
		Name:     "ws.rpcprefix",
		Usage:    "HTTP path prefix on which JSON-RPC is served. Use '/' to serve on all paths.",
		Value:    "",
		Category: flags.APICategory,
	}
	ExecFlag = &cli.StringFlag{
		Name:     "exec",
		Usage:    "Execute JavaScript statement",
		Category: flags.APICategory,
	}
	PreloadJSFlag = &cli.StringFlag{
		Name:     "preload",
		Usage:    "Comma separated list of JavaScript files to preload into the console",
		Category: flags.APICategory,
	}
	AllowUnprotectedTxs = &cli.BoolFlag{
		Name:     "rpc.allow-unprotected-txs",
		Usage:    "Allow for unprotected (non EIP155 signed) transactions to be submitted via RPC",
		Category: flags.APICategory,
	}
	BatchRequestLimit = &cli.IntFlag{
		Name:     "rpc.batch-request-limit",
		Usage:    "Maximum number of requests in a batch",
		Value:    node.DefaultConfig.BatchRequestLimit,
		Category: flags.APICategory,
	}
	BatchResponseMaxSize = &cli.IntFlag{
		Name:     "rpc.batch-response-max-size",
		Usage:    "Maximum number of bytes returned from a batched call",
		Value:    node.DefaultConfig.BatchResponseMaxSize,
		Category: flags.APICategory,
	}
	EnablePersonal = &cli.BoolFlag{
		Name:     "rpc.enabledeprecatedpersonal",
		Usage:    "Enables the (deprecated) personal namespace",
		Category: flags.APICategory,
	}

	// Network Settings
	MaxPeersFlag = &cli.IntFlag{
		Name:     "maxpeers",
		Usage:    "Maximum number of network peers (network disabled if set to 0)",
		Value:    node.DefaultConfig.P2P.MaxPeers,
		Category: flags.NetworkingCategory,
	}
	MaxPendingPeersFlag = &cli.IntFlag{
		Name:     "maxpendpeers",
		Usage:    "Maximum number of pending connection attempts (defaults used if set to 0)",
		Value:    node.DefaultConfig.P2P.MaxPendingPeers,
		Category: flags.NetworkingCategory,
	}
	ListenPortFlag = &cli.IntFlag{
		Name:     "port",
		Usage:    "Network listening port",
		Value:    30303,
		Category: flags.NetworkingCategory,
	}
	BootnodesFlag = &cli.StringFlag{
		Name:     "bootnodes",
		Usage:    "Comma separated enode URLs for P2P discovery bootstrap",
		Value:    "",
		Category: flags.NetworkingCategory,
	}
	NodeKeyFileFlag = &cli.StringFlag{
		Name:     "nodekey",
		Usage:    "P2P node key file",
		Category: flags.NetworkingCategory,
	}
	NodeKeyHexFlag = &cli.StringFlag{
		Name:     "nodekeyhex",
		Usage:    "P2P node key as hex (for testing)",
		Category: flags.NetworkingCategory,
	}
	NATFlag = &cli.StringFlag{
		Name:     "nat",
		Usage:    "NAT port mapping mechanism (any|none|upnp|pmp|pmp:<IP>|extip:<IP>)",
		Value:    "any",
		Category: flags.NetworkingCategory,
	}
	NoDiscoverFlag = &cli.BoolFlag{
		Name:     "nodiscover",
		Usage:    "Disables the peer discovery mechanism (manual peer addition)",
		Category: flags.NetworkingCategory,
	}
	DiscoveryV4Flag = &cli.BoolFlag{
		Name:     "discovery.v4",
		Aliases:  []string{"discv4"},
		Usage:    "Enables the V4 discovery mechanism",
		Category: flags.NetworkingCategory,
		Value:    false,
	}
	DiscoveryV5Flag = &cli.BoolFlag{
		Name:     "discovery.v5",
		Aliases:  []string{"discv5"},
		Usage:    "Enables the V5 discovery mechanism",
		Category: flags.NetworkingCategory,
		Value:    true,
	}
	NetrestrictFlag = &cli.StringFlag{
		Name:     "netrestrict",
		Usage:    "Restricts network communication to the given IP networks (CIDR masks)",
		Category: flags.NetworkingCategory,
	}
	DNSDiscoveryFlag = &cli.StringFlag{
		Name:     "discovery.dns",
		Usage:    "Sets DNS discovery entry points (use \"\" to disable DNS)",
		Category: flags.NetworkingCategory,
	}
	DiscoveryPortFlag = &cli.IntFlag{
		Name:     "discovery.port",
		Usage:    "Use a custom UDP port for P2P discovery",
		Value:    30303,
		Category: flags.NetworkingCategory,
	}

	// Console
	JSpathFlag = &flags.DirectoryFlag{
		Name:     "jspath",
		Usage:    "JavaScript root path for `loadScript`",
		Value:    flags.DirectoryString("."),
		Category: flags.APICategory,
	}
	HttpHeaderFlag = &cli.StringSliceFlag{
		Name:     "header",
		Aliases:  []string{"H"},
		Usage:    "Pass custom headers to the RPC server when using --" + RemoteDBFlag.Name + " or the geth attach console. This flag can be given multiple times.",
		Category: flags.APICategory,
	}

	// Gas price oracle settings
	GpoBlocksFlag = &cli.IntFlag{
		Name:     "gpo.blocks",
		Usage:    "Number of recent blocks to check for gas prices",
		Value:    ethconfig.Defaults.GPO.Blocks,
		Category: flags.GasPriceCategory,
	}
	GpoPercentileFlag = &cli.IntFlag{
		Name:     "gpo.percentile",
		Usage:    "Suggested gas price is the given percentile of a set of recent transaction gas prices",
		Value:    ethconfig.Defaults.GPO.Percentile,
		Category: flags.GasPriceCategory,
	}
	GpoMaxGasPriceFlag = &cli.Int64Flag{
		Name:     "gpo.maxprice",
		Usage:    "Maximum transaction priority fee (or gasprice before London fork) to be recommended by gpo",
		Value:    ethconfig.Defaults.GPO.MaxPrice.Int64(),
		Category: flags.GasPriceCategory,
	}
	GpoIgnoreGasPriceFlag = &cli.Int64Flag{
		Name:     "gpo.ignoreprice",
		Usage:    "Gas price below which gpo will ignore transactions",
		Value:    ethconfig.Defaults.GPO.IgnorePrice.Int64(),
		Category: flags.GasPriceCategory,
	}
	GpoMinSuggestedPriorityFeeFlag = &cli.Int64Flag{
		Name:     "gpo.minsuggestedpriorityfee",
		Usage:    "Minimum transaction priority fee to suggest. Used on OP chains when blocks are not full.",
		Value:    ethconfig.Defaults.GPO.MinSuggestedPriorityFee.Int64(),
		Category: flags.GasPriceCategory,
	}

	// Rollup Flags
	RollupSequencerHTTPFlag = &cli.StringFlag{
		Name:     "rollup.sequencerhttp",
		Usage:    "HTTP endpoint for the sequencer mempool",
		Category: flags.RollupCategory,
	}

	RollupHistoricalRPCFlag = &cli.StringFlag{
		Name:     "rollup.historicalrpc",
		Usage:    "RPC endpoint for historical data.",
		Category: flags.RollupCategory,
	}

	RollupHistoricalRPCTimeoutFlag = &cli.StringFlag{
		Name:     "rollup.historicalrpctimeout",
		Usage:    "Timeout for historical RPC requests.",
		Value:    "5s",
		Category: flags.RollupCategory,
	}

	RollupDisableTxPoolGossipFlag = &cli.BoolFlag{
		Name:     "rollup.disabletxpoolgossip",
		Usage:    "Disable transaction pool gossip.",
		Category: flags.RollupCategory,
	}
	RollupEnableTxPoolAdmissionFlag = &cli.BoolFlag{
		Name:     "rollup.enabletxpooladmission",
		Usage:    "Add RPC-submitted transactions to the txpool (on by default if --rollup.sequencerhttp is not set).",
		Category: flags.RollupCategory,
	}
	RollupComputePendingBlock = &cli.BoolFlag{
		Name:     "rollup.computependingblock",
		Usage:    "By default the pending block equals the latest block to save resources and not leak txs from the tx-pool, this flag enables computing of the pending block from the tx-pool instead.",
		Category: flags.RollupCategory,
	}
	RollupHaltOnIncompatibleProtocolVersionFlag = &cli.StringFlag{
		Name:     "rollup.halt",
		Usage:    "Opt-in option to halt on incompatible protocol version requirements of the given level (major/minor/patch/none), as signaled through the Engine API by the rollup node",
		Category: flags.RollupCategory,
	}
	RollupSuperchainUpgradesFlag = &cli.BoolFlag{
		Name:     "rollup.superchain-upgrades",
		Aliases:  []string{"beta.rollup.superchain-upgrades"},
		Usage:    "Apply superchain-registry config changes to the local chain-configuration",
		Category: flags.RollupCategory,
		Value:    true,
	}
	RollupSequencerTxConditionalEnabledFlag = &cli.BoolFlag{
		Name:     "rollup.sequencertxconditionalenabled",
		Usage:    "Serve the eth_sendRawTransactionConditional endpoint and apply the conditional constraints on mempool inclusion & block building",
		Category: flags.RollupCategory,
		Value:    false,
	}
	RollupSequencerTxConditionalCostRateLimitFlag = &cli.IntFlag{
		Name:     "rollup.sequencertxconditionalcostratelimit",
		Usage:    "Maximum cost -- storage lookups -- allowed for conditional transactions in a given second",
		Category: flags.RollupCategory,
		Value:    5000,
	}

	// Metrics flags
	MetricsEnabledFlag = &cli.BoolFlag{
		Name:     "metrics",
		Usage:    "Enable metrics collection and reporting",
		Category: flags.MetricsCategory,
	}
	// MetricsHTTPFlag defines the endpoint for a stand-alone metrics HTTP endpoint.
	// Since the pprof service enables sensitive/vulnerable behavior, this allows a user
	// to enable a public-OK metrics endpoint without having to worry about ALSO exposing
	// other profiling behavior or information.
	MetricsHTTPFlag = &cli.StringFlag{
		Name:     "metrics.addr",
		Usage:    `Enable stand-alone metrics HTTP server listening interface.`,
		Category: flags.MetricsCategory,
	}
	MetricsPortFlag = &cli.IntFlag{
		Name: "metrics.port",
		Usage: `Metrics HTTP server listening port.
Please note that --` + MetricsHTTPFlag.Name + ` must be set to start the server.`,
		Value:    metrics.DefaultConfig.Port,
		Category: flags.MetricsCategory,
	}
	MetricsEnableInfluxDBFlag = &cli.BoolFlag{
		Name:     "metrics.influxdb",
		Usage:    "Enable metrics export/push to an external InfluxDB database",
		Category: flags.MetricsCategory,
	}
	MetricsInfluxDBEndpointFlag = &cli.StringFlag{
		Name:     "metrics.influxdb.endpoint",
		Usage:    "InfluxDB API endpoint to report metrics to",
		Value:    metrics.DefaultConfig.InfluxDBEndpoint,
		Category: flags.MetricsCategory,
	}
	MetricsInfluxDBDatabaseFlag = &cli.StringFlag{
		Name:     "metrics.influxdb.database",
		Usage:    "InfluxDB database name to push reported metrics to",
		Value:    metrics.DefaultConfig.InfluxDBDatabase,
		Category: flags.MetricsCategory,
	}
	MetricsInfluxDBUsernameFlag = &cli.StringFlag{
		Name:     "metrics.influxdb.username",
		Usage:    "Username to authorize access to the database",
		Value:    metrics.DefaultConfig.InfluxDBUsername,
		Category: flags.MetricsCategory,
	}
	MetricsInfluxDBPasswordFlag = &cli.StringFlag{
		Name:     "metrics.influxdb.password",
		Usage:    "Password to authorize access to the database",
		Value:    metrics.DefaultConfig.InfluxDBPassword,
		Category: flags.MetricsCategory,
	}
	// Tags are part of every measurement sent to InfluxDB. Queries on tags are faster in InfluxDB.
	// For example `host` tag could be used so that we can group all nodes and average a measurement
	// across all of them, but also so that we can select a specific node and inspect its measurements.
	// https://docs.influxdata.com/influxdb/v1.4/concepts/key_concepts/#tag-key
	MetricsInfluxDBTagsFlag = &cli.StringFlag{
		Name:     "metrics.influxdb.tags",
		Usage:    "Comma-separated InfluxDB tags (key/values) attached to all measurements",
		Value:    metrics.DefaultConfig.InfluxDBTags,
		Category: flags.MetricsCategory,
	}

	MetricsEnableInfluxDBV2Flag = &cli.BoolFlag{
		Name:     "metrics.influxdbv2",
		Usage:    "Enable metrics export/push to an external InfluxDB v2 database",
		Category: flags.MetricsCategory,
	}

	MetricsInfluxDBTokenFlag = &cli.StringFlag{
		Name:     "metrics.influxdb.token",
		Usage:    "Token to authorize access to the database (v2 only)",
		Value:    metrics.DefaultConfig.InfluxDBToken,
		Category: flags.MetricsCategory,
	}

	MetricsInfluxDBBucketFlag = &cli.StringFlag{
		Name:     "metrics.influxdb.bucket",
		Usage:    "InfluxDB bucket name to push reported metrics to (v2 only)",
		Value:    metrics.DefaultConfig.InfluxDBBucket,
		Category: flags.MetricsCategory,
	}

	MetricsInfluxDBOrganizationFlag = &cli.StringFlag{
		Name:     "metrics.influxdb.organization",
		Usage:    "InfluxDB organization name (v2 only)",
		Value:    metrics.DefaultConfig.InfluxDBOrganization,
		Category: flags.MetricsCategory,
	}
)

var (
	// TestnetFlags is the flag group of all built-in supported testnets.
	TestnetFlags = []cli.Flag{
		SepoliaFlag,
		HoleskyFlag,
	}
	// NetworkFlags is the flag group of all built-in supported networks.
	NetworkFlags = append([]cli.Flag{MainnetFlag, OPNetworkFlag}, TestnetFlags...)

	// DatabaseFlags is the flag group of all database flags.
	DatabaseFlags = []cli.Flag{
		DataDirFlag,
		AncientFlag,
		RemoteDBFlag,
		DBEngineFlag,
		StateSchemeFlag,
		HttpHeaderFlag,
	}
)

// MakeDataDir retrieves the currently requested data directory, terminating
// if none (or the empty string) is specified. If the node is starting a testnet,
// then a subdirectory of the specified datadir will be used.
func MakeDataDir(ctx *cli.Context) string {
	if path := ctx.String(DataDirFlag.Name); path != "" {
		if ctx.Bool(SepoliaFlag.Name) {
			return filepath.Join(path, "sepolia")
		}
		if ctx.Bool(HoleskyFlag.Name) {
			return filepath.Join(path, "holesky")
		}
		if ctx.IsSet(OPNetworkFlag.Name) {
			return filepath.Join(path, ctx.String(OPNetworkFlag.Name))
		}
		return path
	}
	Fatalf("Cannot determine default data directory, please set manually (--datadir)")
	return ""
}

// setNodeKey creates a node key from set command line flags, either loading it
// from a file or as a specified hex value. If neither flags were provided, this
// method returns nil and an ephemeral key is to be generated.
func setNodeKey(ctx *cli.Context, cfg *p2p.Config) {
	var (
		hex  = ctx.String(NodeKeyHexFlag.Name)
		file = ctx.String(NodeKeyFileFlag.Name)
		key  *ecdsa.PrivateKey
		err  error
	)
	switch {
	case file != "" && hex != "":
		Fatalf("Options %q and %q are mutually exclusive", NodeKeyFileFlag.Name, NodeKeyHexFlag.Name)
	case file != "":
		if key, err = crypto.LoadECDSA(file); err != nil {
			Fatalf("Option %q: %v", NodeKeyFileFlag.Name, err)
		}
		cfg.PrivateKey = key
	case hex != "":
		if key, err = crypto.HexToECDSA(hex); err != nil {
			Fatalf("Option %q: %v", NodeKeyHexFlag.Name, err)
		}
		cfg.PrivateKey = key
	}
}

// setNodeUserIdent creates the user identifier from CLI flags.
func setNodeUserIdent(ctx *cli.Context, cfg *node.Config) {
	if identity := ctx.String(IdentityFlag.Name); len(identity) > 0 {
		cfg.UserIdent = identity
	}
}

// setBootstrapNodes creates a list of bootstrap nodes from the command line
// flags, reverting to pre-configured ones if none have been specified.
// Priority order for bootnodes configuration:
//
// 1. --bootnodes flag
// 2. Config file
// 3. Network preset flags (e.g. --holesky)
// 4. default to mainnet nodes
func setBootstrapNodes(ctx *cli.Context, cfg *p2p.Config) {
	urls := params.MainnetBootnodes
	if ctx.IsSet(BootnodesFlag.Name) {
		urls = SplitAndTrim(ctx.String(BootnodesFlag.Name))
	} else {
		if cfg.BootstrapNodes != nil {
			return // Already set by config file, don't apply defaults.
		}
		switch {
		case ctx.Bool(HoleskyFlag.Name):
			urls = params.HoleskyBootnodes
		case ctx.Bool(SepoliaFlag.Name):
			urls = params.SepoliaBootnodes
		}
	}
	cfg.BootstrapNodes = mustParseBootnodes(urls)
}

func mustParseBootnodes(urls []string) []*enode.Node {
	nodes := make([]*enode.Node, 0, len(urls))
	for _, url := range urls {
		if url != "" {
			node, err := enode.Parse(enode.ValidSchemes, url)
			if err != nil {
				log.Crit("Bootstrap URL invalid", "enode", url, "err", err)
				return nil
			}
			nodes = append(nodes, node)
		}
	}
	return nodes
}

// setBootstrapNodesV5 creates a list of bootstrap nodes from the command line
// flags, reverting to pre-configured ones if none have been specified.
func setBootstrapNodesV5(ctx *cli.Context, cfg *p2p.Config) {
	urls := params.V5Bootnodes
	switch {
	case ctx.IsSet(BootnodesFlag.Name):
		urls = SplitAndTrim(ctx.String(BootnodesFlag.Name))
	case cfg.BootstrapNodesV5 != nil:
		return // already set, don't apply defaults.
	case ctx.IsSet(OPNetworkFlag.Name):
		network := ctx.String(OPNetworkFlag.Name)
		if strings.Contains(strings.ToLower(network), "mainnet") {
			urls = params.V5OPBootnodes
		} else {
			urls = params.V5OPTestnetBootnodes
		}
	}

	cfg.BootstrapNodesV5 = make([]*enode.Node, 0, len(urls))
	for _, url := range urls {
		if url != "" {
			node, err := enode.Parse(enode.ValidSchemes, url)
			if err != nil {
				log.Error("Bootstrap URL invalid", "enode", url, "err", err)
				continue
			}
			cfg.BootstrapNodesV5 = append(cfg.BootstrapNodesV5, node)
		}
	}
}

// setListenAddress creates TCP/UDP listening address strings from set command
// line flags
func setListenAddress(ctx *cli.Context, cfg *p2p.Config) {
	if ctx.IsSet(ListenPortFlag.Name) {
		cfg.ListenAddr = fmt.Sprintf(":%d", ctx.Int(ListenPortFlag.Name))
	}
	if ctx.IsSet(DiscoveryPortFlag.Name) {
		cfg.DiscAddr = fmt.Sprintf(":%d", ctx.Int(DiscoveryPortFlag.Name))
	}
}

// setNAT creates a port mapper from command line flags.
func setNAT(ctx *cli.Context, cfg *p2p.Config) {
	if ctx.IsSet(NATFlag.Name) {
		natif, err := nat.Parse(ctx.String(NATFlag.Name))
		if err != nil {
			Fatalf("Option %s: %v", NATFlag.Name, err)
		}
		cfg.NAT = natif
	}
}

// SplitAndTrim splits input separated by a comma
// and trims excessive white space from the substrings.
func SplitAndTrim(input string) (ret []string) {
	l := strings.Split(input, ",")
	for _, r := range l {
		if r = strings.TrimSpace(r); r != "" {
			ret = append(ret, r)
		}
	}
	return ret
}

// setHTTP creates the HTTP RPC listener interface string from the set
// command line flags, returning empty if the HTTP endpoint is disabled.
func setHTTP(ctx *cli.Context, cfg *node.Config) {
	if ctx.Bool(HTTPEnabledFlag.Name) {
		if cfg.HTTPHost == "" {
			cfg.HTTPHost = "127.0.0.1"
		}
		if ctx.IsSet(HTTPListenAddrFlag.Name) {
			cfg.HTTPHost = ctx.String(HTTPListenAddrFlag.Name)
		}
	}

	if ctx.IsSet(HTTPPortFlag.Name) {
		cfg.HTTPPort = ctx.Int(HTTPPortFlag.Name)
	}

	if ctx.IsSet(AuthListenFlag.Name) {
		cfg.AuthAddr = ctx.String(AuthListenFlag.Name)
	}

	if ctx.IsSet(AuthPortFlag.Name) {
		cfg.AuthPort = ctx.Int(AuthPortFlag.Name)
	}

	if ctx.IsSet(AuthVirtualHostsFlag.Name) {
		cfg.AuthVirtualHosts = SplitAndTrim(ctx.String(AuthVirtualHostsFlag.Name))
	}

	if ctx.IsSet(HTTPCORSDomainFlag.Name) {
		cfg.HTTPCors = SplitAndTrim(ctx.String(HTTPCORSDomainFlag.Name))
	}

	if ctx.IsSet(HTTPApiFlag.Name) {
		cfg.HTTPModules = SplitAndTrim(ctx.String(HTTPApiFlag.Name))
	}

	if ctx.IsSet(HTTPVirtualHostsFlag.Name) {
		cfg.HTTPVirtualHosts = SplitAndTrim(ctx.String(HTTPVirtualHostsFlag.Name))
	}

	if ctx.IsSet(HTTPPathPrefixFlag.Name) {
		cfg.HTTPPathPrefix = ctx.String(HTTPPathPrefixFlag.Name)
	}
	if ctx.IsSet(AllowUnprotectedTxs.Name) {
		cfg.AllowUnprotectedTxs = ctx.Bool(AllowUnprotectedTxs.Name)
	}

	if ctx.IsSet(BatchRequestLimit.Name) {
		cfg.BatchRequestLimit = ctx.Int(BatchRequestLimit.Name)
	}

	if ctx.IsSet(BatchResponseMaxSize.Name) {
		cfg.BatchResponseMaxSize = ctx.Int(BatchResponseMaxSize.Name)
	}
}

// setGraphQL creates the GraphQL listener interface string from the set
// command line flags, returning empty if the GraphQL endpoint is disabled.
func setGraphQL(ctx *cli.Context, cfg *node.Config) {
	if ctx.IsSet(GraphQLCORSDomainFlag.Name) {
		cfg.GraphQLCors = SplitAndTrim(ctx.String(GraphQLCORSDomainFlag.Name))
	}
	if ctx.IsSet(GraphQLVirtualHostsFlag.Name) {
		cfg.GraphQLVirtualHosts = SplitAndTrim(ctx.String(GraphQLVirtualHostsFlag.Name))
	}
}

// setWS creates the WebSocket RPC listener interface string from the set
// command line flags, returning empty if the HTTP endpoint is disabled.
func setWS(ctx *cli.Context, cfg *node.Config) {
	if ctx.Bool(WSEnabledFlag.Name) {
		if cfg.WSHost == "" {
			cfg.WSHost = "127.0.0.1"
		}
		if ctx.IsSet(WSListenAddrFlag.Name) {
			cfg.WSHost = ctx.String(WSListenAddrFlag.Name)
		}
	}
	if ctx.IsSet(WSPortFlag.Name) {
		cfg.WSPort = ctx.Int(WSPortFlag.Name)
	}

	if ctx.IsSet(WSAllowedOriginsFlag.Name) {
		cfg.WSOrigins = SplitAndTrim(ctx.String(WSAllowedOriginsFlag.Name))
	}

	if ctx.IsSet(WSApiFlag.Name) {
		cfg.WSModules = SplitAndTrim(ctx.String(WSApiFlag.Name))
	}

	if ctx.IsSet(WSPathPrefixFlag.Name) {
		cfg.WSPathPrefix = ctx.String(WSPathPrefixFlag.Name)
	}
}

// setIPC creates an IPC path configuration from the set command line flags,
// returning an empty string if IPC was explicitly disabled, or the set path.
func setIPC(ctx *cli.Context, cfg *node.Config) {
	CheckExclusive(ctx, IPCDisabledFlag, IPCPathFlag)
	switch {
	case ctx.Bool(IPCDisabledFlag.Name):
		cfg.IPCPath = ""
	case ctx.IsSet(IPCPathFlag.Name):
		cfg.IPCPath = ctx.String(IPCPathFlag.Name)
	}
}

// setLes shows the deprecation warnings for LES flags.
func setLes(ctx *cli.Context, cfg *ethconfig.Config) {
	if ctx.IsSet(LightServeFlag.Name) {
		log.Warn("The light server has been deprecated, please remove this flag", "flag", LightServeFlag.Name)
	}
	if ctx.IsSet(LightIngressFlag.Name) {
		log.Warn("The light server has been deprecated, please remove this flag", "flag", LightIngressFlag.Name)
	}
	if ctx.IsSet(LightEgressFlag.Name) {
		log.Warn("The light server has been deprecated, please remove this flag", "flag", LightEgressFlag.Name)
	}
	if ctx.IsSet(LightMaxPeersFlag.Name) {
		log.Warn("The light server has been deprecated, please remove this flag", "flag", LightMaxPeersFlag.Name)
	}
	if ctx.IsSet(LightNoPruneFlag.Name) {
		log.Warn("The light server has been deprecated, please remove this flag", "flag", LightNoPruneFlag.Name)
	}
	if ctx.IsSet(LightNoSyncServeFlag.Name) {
		log.Warn("The light server has been deprecated, please remove this flag", "flag", LightNoSyncServeFlag.Name)
	}
}

// MakeDatabaseHandles raises out the number of allowed file handles per process
// for Geth and returns half of the allowance to assign to the database.
func MakeDatabaseHandles(max int) int {
	limit, err := fdlimit.Maximum()
	if err != nil {
		Fatalf("Failed to retrieve file descriptor allowance: %v", err)
	}
	switch {
	case max == 0:
		// User didn't specify a meaningful value, use system limits
	case max < 128:
		// User specified something unhealthy, just use system defaults
		log.Error("File descriptor limit invalid (<128)", "had", max, "updated", limit)
	case max > limit:
		// User requested more than the OS allows, notify that we can't allocate it
		log.Warn("Requested file descriptors denied by OS", "req", max, "limit", limit)
	default:
		// User limit is meaningful and within allowed range, use that
		limit = max
	}
	raised, err := fdlimit.Raise(uint64(limit))
	if err != nil {
		Fatalf("Failed to raise file descriptor allowance: %v", err)
	}
	return int(raised / 2) // Leave half for networking and other stuff
}

// MakeAddress converts an account specified directly as a hex encoded string or
// a key index in the key store to an internal account representation.
func MakeAddress(ks *keystore.KeyStore, account string) (accounts.Account, error) {
	// If the specified account is a valid address, return it
	if common.IsHexAddress(account) {
		return accounts.Account{Address: common.HexToAddress(account)}, nil
	}
	// Otherwise try to interpret the account as a keystore index
	index, err := strconv.Atoi(account)
	if err != nil || index < 0 {
		return accounts.Account{}, fmt.Errorf("invalid account address or index %q", account)
	}
	log.Warn("-------------------------------------------------------------------")
	log.Warn("Referring to accounts by order in the keystore folder is dangerous!")
	log.Warn("This functionality is deprecated and will be removed in the future!")
	log.Warn("Please use explicit addresses! (can search via `geth account list`)")
	log.Warn("-------------------------------------------------------------------")

	accs := ks.Accounts()
	if len(accs) <= index {
		return accounts.Account{}, fmt.Errorf("index %d higher than number of accounts %d", index, len(accs))
	}
	return accs[index], nil
}

// setEtherbase retrieves the etherbase from the directly specified command line flags.
func setEtherbase(ctx *cli.Context, cfg *ethconfig.Config) {
	if ctx.IsSet(MinerEtherbaseFlag.Name) {
		log.Warn("Option --miner.etherbase is deprecated as the etherbase is set by the consensus client post-merge")
		return
	}
	if !ctx.IsSet(MinerPendingFeeRecipientFlag.Name) {
		return
	}
	addr := ctx.String(MinerPendingFeeRecipientFlag.Name)
	if strings.HasPrefix(addr, "0x") || strings.HasPrefix(addr, "0X") {
		addr = addr[2:]
	}
	b, err := hex.DecodeString(addr)
	if err != nil || len(b) != common.AddressLength {
		Fatalf("-%s: invalid pending block producer address %q", MinerPendingFeeRecipientFlag.Name, addr)
		return
	}
	cfg.Miner.PendingFeeRecipient = common.BytesToAddress(b)
}

// MakePasswordList reads password lines from the file specified by the global --password flag.
func MakePasswordList(ctx *cli.Context) []string {
	path := ctx.Path(PasswordFileFlag.Name)
	if path == "" {
		return nil
	}
	text, err := os.ReadFile(path)
	if err != nil {
		Fatalf("Failed to read password file: %v", err)
	}
	lines := strings.Split(string(text), "\n")
	// Sanitise DOS line endings.
	for i := range lines {
		lines[i] = strings.TrimRight(lines[i], "\r")
	}
	return lines
}

func SetP2PConfig(ctx *cli.Context, cfg *p2p.Config) {
	setNodeKey(ctx, cfg)
	setNAT(ctx, cfg)
	setListenAddress(ctx, cfg)
	setBootstrapNodes(ctx, cfg)
	setBootstrapNodesV5(ctx, cfg)

	if ctx.IsSet(MaxPeersFlag.Name) {
		cfg.MaxPeers = ctx.Int(MaxPeersFlag.Name)
	}
	ethPeers := cfg.MaxPeers
	log.Info("Maximum peer count", "ETH", ethPeers, "total", cfg.MaxPeers)

	if ctx.IsSet(MaxPendingPeersFlag.Name) {
		cfg.MaxPendingPeers = ctx.Int(MaxPendingPeersFlag.Name)
	}
	if ctx.IsSet(NoDiscoverFlag.Name) {
		cfg.NoDiscovery = true
	}

	CheckExclusive(ctx, DiscoveryV4Flag, NoDiscoverFlag)
	CheckExclusive(ctx, DiscoveryV5Flag, NoDiscoverFlag)
	cfg.DiscoveryV4 = ctx.Bool(DiscoveryV4Flag.Name)
	cfg.DiscoveryV5 = ctx.Bool(DiscoveryV5Flag.Name)

	if netrestrict := ctx.String(NetrestrictFlag.Name); netrestrict != "" {
		list, err := netutil.ParseNetlist(netrestrict)
		if err != nil {
			Fatalf("Option %q: %v", NetrestrictFlag.Name, err)
		}
		cfg.NetRestrict = list
	}

	if ctx.Bool(DeveloperFlag.Name) {
		// --dev mode can't use p2p networking.
		cfg.MaxPeers = 0
		cfg.ListenAddr = ""
		cfg.NoDial = true
		cfg.NoDiscovery = true
		cfg.DiscoveryV5 = false
	}
}

// SetNodeConfig applies node-related command line flags to the config.
func SetNodeConfig(ctx *cli.Context, cfg *node.Config) {
	SetP2PConfig(ctx, &cfg.P2P)
	setIPC(ctx, cfg)
	setHTTP(ctx, cfg)
	setGraphQL(ctx, cfg)
	setWS(ctx, cfg)
	setNodeUserIdent(ctx, cfg)
	SetDataDir(ctx, cfg)
	setSmartCard(ctx, cfg)

	if ctx.IsSet(JWTSecretFlag.Name) {
		cfg.JWTSecret = ctx.String(JWTSecretFlag.Name)
	}

	if ctx.IsSet(EnablePersonal.Name) {
		cfg.EnablePersonal = true
	}

	if ctx.IsSet(ExternalSignerFlag.Name) {
		cfg.ExternalSigner = ctx.String(ExternalSignerFlag.Name)
	}

	if ctx.IsSet(KeyStoreDirFlag.Name) {
		cfg.KeyStoreDir = ctx.String(KeyStoreDirFlag.Name)
	}
	if ctx.IsSet(DeveloperFlag.Name) {
		cfg.UseLightweightKDF = true
	}
	if ctx.IsSet(LightKDFFlag.Name) {
		cfg.UseLightweightKDF = ctx.Bool(LightKDFFlag.Name)
	}
	if ctx.IsSet(NoUSBFlag.Name) || cfg.NoUSB {
		log.Warn("Option nousb is deprecated and USB is deactivated by default. Use --usb to enable")
	}
	if ctx.IsSet(USBFlag.Name) {
		cfg.USB = ctx.Bool(USBFlag.Name)
	}
	if ctx.IsSet(InsecureUnlockAllowedFlag.Name) {
		cfg.InsecureUnlockAllowed = ctx.Bool(InsecureUnlockAllowedFlag.Name)
	}
	if ctx.IsSet(DBEngineFlag.Name) {
		dbEngine := ctx.String(DBEngineFlag.Name)
		if dbEngine != "leveldb" && dbEngine != "pebble" {
			Fatalf("Invalid choice for db.engine '%s', allowed 'leveldb' or 'pebble'", dbEngine)
		}
		log.Info(fmt.Sprintf("Using %s as db engine", dbEngine))
		cfg.DBEngine = dbEngine
	}
	// deprecation notice for log debug flags (TODO: find a more appropriate place to put these?)
	if ctx.IsSet(LogBacktraceAtFlag.Name) {
		log.Warn("log.backtrace flag is deprecated")
	}
	if ctx.IsSet(LogDebugFlag.Name) {
		log.Warn("log.debug flag is deprecated")
	}
}

func setSmartCard(ctx *cli.Context, cfg *node.Config) {
	// Skip enabling smartcards if no path is set
	path := ctx.String(SmartCardDaemonPathFlag.Name)
	if path == "" {
		return
	}
	// Sanity check that the smartcard path is valid
	fi, err := os.Stat(path)
	if err != nil {
		log.Info("Smartcard socket not found, disabling", "err", err)
		return
	}
	if fi.Mode()&os.ModeType != os.ModeSocket {
		log.Error("Invalid smartcard daemon path", "path", path, "type", fi.Mode().String())
		return
	}
	// Smartcard daemon path exists and is a socket, enable it
	cfg.SmartCardDaemonPath = path
}

func SetDataDir(ctx *cli.Context, cfg *node.Config) {
	switch {
	case ctx.IsSet(DataDirFlag.Name):
		cfg.DataDir = ctx.String(DataDirFlag.Name)
	case ctx.Bool(DeveloperFlag.Name):
		cfg.DataDir = "" // unless explicitly requested, use memory databases
	case ctx.Bool(SepoliaFlag.Name) && cfg.DataDir == node.DefaultDataDir():
		cfg.DataDir = filepath.Join(node.DefaultDataDir(), "sepolia")
	case ctx.Bool(HoleskyFlag.Name) && cfg.DataDir == node.DefaultDataDir():
		cfg.DataDir = filepath.Join(node.DefaultDataDir(), "holesky")
	case ctx.IsSet(OPNetworkFlag.Name) && cfg.DataDir == node.DefaultDataDir():
		cfg.DataDir = filepath.Join(node.DefaultDataDir(), ctx.String(OPNetworkFlag.Name))
	}
}

func setGPO(ctx *cli.Context, cfg *gasprice.Config) {
	if ctx.IsSet(GpoBlocksFlag.Name) {
		cfg.Blocks = ctx.Int(GpoBlocksFlag.Name)
	}
	if ctx.IsSet(GpoPercentileFlag.Name) {
		cfg.Percentile = ctx.Int(GpoPercentileFlag.Name)
	}
	if ctx.IsSet(GpoMaxGasPriceFlag.Name) {
		cfg.MaxPrice = big.NewInt(ctx.Int64(GpoMaxGasPriceFlag.Name))
	}
	if ctx.IsSet(GpoIgnoreGasPriceFlag.Name) {
		cfg.IgnorePrice = big.NewInt(ctx.Int64(GpoIgnoreGasPriceFlag.Name))
	}
	if ctx.IsSet(GpoMinSuggestedPriorityFeeFlag.Name) {
		cfg.MinSuggestedPriorityFee = big.NewInt(ctx.Int64(GpoMinSuggestedPriorityFeeFlag.Name))
	}
}

func setTxPool(ctx *cli.Context, cfg *legacypool.Config) {
	if ctx.IsSet(TxPoolLocalsFlag.Name) {
		locals := strings.Split(ctx.String(TxPoolLocalsFlag.Name), ",")
		for _, account := range locals {
			if trimmed := strings.TrimSpace(account); !common.IsHexAddress(trimmed) {
				Fatalf("Invalid account in --txpool.locals: %s", trimmed)
			} else {
				cfg.Locals = append(cfg.Locals, common.HexToAddress(account))
			}
		}
	}
	if ctx.IsSet(TxPoolNoLocalsFlag.Name) {
		cfg.NoLocals = ctx.Bool(TxPoolNoLocalsFlag.Name)
	}
	if ctx.IsSet(TxPoolJournalFlag.Name) {
		cfg.Journal = ctx.String(TxPoolJournalFlag.Name)
	}
	if ctx.IsSet(TxPoolJournalRemotesFlag.Name) {
		cfg.JournalRemote = ctx.Bool(TxPoolJournalRemotesFlag.Name)
	}
	if ctx.IsSet(TxPoolRejournalFlag.Name) {
		cfg.Rejournal = ctx.Duration(TxPoolRejournalFlag.Name)
	}
	if ctx.IsSet(TxPoolPriceLimitFlag.Name) {
		cfg.PriceLimit = ctx.Uint64(TxPoolPriceLimitFlag.Name)
	}
	if ctx.IsSet(TxPoolPriceBumpFlag.Name) {
		cfg.PriceBump = ctx.Uint64(TxPoolPriceBumpFlag.Name)
	}
	if ctx.IsSet(TxPoolAccountSlotsFlag.Name) {
		cfg.AccountSlots = ctx.Uint64(TxPoolAccountSlotsFlag.Name)
	}
	if ctx.IsSet(TxPoolGlobalSlotsFlag.Name) {
		cfg.GlobalSlots = ctx.Uint64(TxPoolGlobalSlotsFlag.Name)
	}
	if ctx.IsSet(TxPoolAccountQueueFlag.Name) {
		cfg.AccountQueue = ctx.Uint64(TxPoolAccountQueueFlag.Name)
	}
	if ctx.IsSet(TxPoolGlobalQueueFlag.Name) {
		cfg.GlobalQueue = ctx.Uint64(TxPoolGlobalQueueFlag.Name)
	}
	if ctx.IsSet(TxPoolLifetimeFlag.Name) {
		cfg.Lifetime = ctx.Duration(TxPoolLifetimeFlag.Name)
	}
	if ctx.IsSet(MinerEffectiveGasLimitFlag.Name) {
		// While technically this is a miner config parameter, we also want the txpool to enforce
		// it to avoid accepting transactions that can never be included in a block.
		cfg.EffectiveGasCeil = ctx.Uint64(MinerEffectiveGasLimitFlag.Name)
	}
}

func setBlobPool(ctx *cli.Context, cfg *blobpool.Config) {
	if ctx.IsSet(BlobPoolDataDirFlag.Name) {
		cfg.Datadir = ctx.String(BlobPoolDataDirFlag.Name)
	}
	if ctx.IsSet(BlobPoolDataCapFlag.Name) {
		cfg.Datacap = ctx.Uint64(BlobPoolDataCapFlag.Name)
	}
	if ctx.IsSet(BlobPoolPriceBumpFlag.Name) {
		cfg.PriceBump = ctx.Uint64(BlobPoolPriceBumpFlag.Name)
	}
}

func setMiner(ctx *cli.Context, cfg *miner.Config) {
	if ctx.Bool(MiningEnabledFlag.Name) {
		log.Warn("The flag --mine is deprecated and will be removed")
	}
	if ctx.IsSet(MinerExtraDataFlag.Name) {
		cfg.ExtraData = []byte(ctx.String(MinerExtraDataFlag.Name))
	}
	if ctx.IsSet(MinerGasLimitFlag.Name) {
		cfg.GasCeil = ctx.Uint64(MinerGasLimitFlag.Name)
	}
	if ctx.IsSet(MinerEffectiveGasLimitFlag.Name) {
		cfg.EffectiveGasCeil = ctx.Uint64(MinerEffectiveGasLimitFlag.Name)
	}
	if ctx.IsSet(MinerGasPriceFlag.Name) {
		cfg.GasPrice = flags.GlobalBig(ctx, MinerGasPriceFlag.Name)
	}
	if ctx.IsSet(MinerRecommitIntervalFlag.Name) {
		cfg.Recommit = ctx.Duration(MinerRecommitIntervalFlag.Name)
	}
	if ctx.IsSet(MinerNewPayloadTimeoutFlag.Name) {
		log.Warn("The flag --miner.newpayload-timeout is deprecated and will be removed, please use --miner.recommit")
		cfg.Recommit = ctx.Duration(MinerNewPayloadTimeoutFlag.Name)
	}
	if ctx.IsSet(RollupComputePendingBlock.Name) {
		cfg.RollupComputePendingBlock = ctx.Bool(RollupComputePendingBlock.Name)
	}
}

func setRequiredBlocks(ctx *cli.Context, cfg *ethconfig.Config) {
	requiredBlocks := ctx.String(EthRequiredBlocksFlag.Name)
	if requiredBlocks == "" {
		if ctx.IsSet(LegacyWhitelistFlag.Name) {
			log.Warn("The flag --whitelist is deprecated and will be removed, please use --eth.requiredblocks")
			requiredBlocks = ctx.String(LegacyWhitelistFlag.Name)
		} else {
			return
		}
	}
	cfg.RequiredBlocks = make(map[uint64]common.Hash)
	for _, entry := range strings.Split(requiredBlocks, ",") {
		parts := strings.Split(entry, "=")
		if len(parts) != 2 {
			Fatalf("Invalid required block entry: %s", entry)
		}
		number, err := strconv.ParseUint(parts[0], 0, 64)
		if err != nil {
			Fatalf("Invalid required block number %s: %v", parts[0], err)
		}
		var hash common.Hash
		if err = hash.UnmarshalText([]byte(parts[1])); err != nil {
			Fatalf("Invalid required block hash %s: %v", parts[1], err)
		}
		cfg.RequiredBlocks[number] = hash
	}
}

// CheckExclusive verifies that only a single instance of the provided flags was
// set by the user. Each flag might optionally be followed by a string type to
// specialize it further.
func CheckExclusive(ctx *cli.Context, args ...interface{}) {
	set := make([]string, 0, 1)
	for i := 0; i < len(args); i++ {
		// Make sure the next argument is a flag and skip if not set
		flag, ok := args[i].(cli.Flag)
		if !ok {
			panic(fmt.Sprintf("invalid argument, not cli.Flag type: %T", args[i]))
		}
		// Check if next arg extends current and expand its name if so
		name := flag.Names()[0]

		if i+1 < len(args) {
			switch option := args[i+1].(type) {
			case string:
				// Extended flag check, make sure value set doesn't conflict with passed in option
				if ctx.String(flag.Names()[0]) == option {
					name += "=" + option
					set = append(set, "--"+name)
				}
				// shift arguments and continue
				i++
				continue

			case cli.Flag:
			default:
				panic(fmt.Sprintf("invalid argument, not cli.Flag or string extension: %T", args[i+1]))
			}
		}
		// Mark the flag if it's set
		if ctx.IsSet(flag.Names()[0]) {
			set = append(set, "--"+name)
		}
	}
	if len(set) > 1 {
		Fatalf("Flags %v can't be used at the same time", strings.Join(set, ", "))
	}
}

// SetEthConfig applies eth-related command line flags to the config.
func SetEthConfig(ctx *cli.Context, stack *node.Node, cfg *ethconfig.Config) {
	// Avoid conflicting network flags
<<<<<<< HEAD
	CheckExclusive(ctx, MainnetFlag, DeveloperFlag, GoerliFlag, SepoliaFlag, HoleskyFlag, OPNetworkFlag)
=======
	CheckExclusive(ctx, MainnetFlag, DeveloperFlag, SepoliaFlag, HoleskyFlag)
>>>>>>> c350d3ac
	CheckExclusive(ctx, DeveloperFlag, ExternalSignerFlag) // Can't use both ephemeral unlocked and external signer

	// Set configurations from CLI flags
	setEtherbase(ctx, cfg)
	setGPO(ctx, &cfg.GPO)
	setTxPool(ctx, &cfg.TxPool)
	setBlobPool(ctx, &cfg.BlobPool)
	setMiner(ctx, &cfg.Miner)
	setRequiredBlocks(ctx, cfg)
	setLes(ctx, cfg)

	// Cap the cache allowance and tune the garbage collector
	mem, err := gopsutil.VirtualMemory()
	if err == nil {
		if 32<<(^uintptr(0)>>63) == 32 && mem.Total > 2*1024*1024*1024 {
			log.Warn("Lowering memory allowance on 32bit arch", "available", mem.Total/1024/1024, "addressable", 2*1024)
			mem.Total = 2 * 1024 * 1024 * 1024
		}
		allowance := int(mem.Total / 1024 / 1024 / 3)
		if cache := ctx.Int(CacheFlag.Name); cache > allowance {
			log.Warn("Sanitizing cache to Go's GC limits", "provided", cache, "updated", allowance)
			ctx.Set(CacheFlag.Name, strconv.Itoa(allowance))
		}
	}
	// Ensure Go's GC ignores the database cache for trigger percentage
	cache := ctx.Int(CacheFlag.Name)
	gogc := math.Max(20, math.Min(100, 100/(float64(cache)/1024)))

	log.Debug("Sanitizing Go's GC trigger", "percent", int(gogc))
	godebug.SetGCPercent(int(gogc))

	if ctx.IsSet(SyncTargetFlag.Name) {
		cfg.SyncMode = downloader.FullSync // dev sync target forces full sync
	} else if ctx.IsSet(SyncModeFlag.Name) {
		cfg.SyncMode = *flags.GlobalTextMarshaler(ctx, SyncModeFlag.Name).(*downloader.SyncMode)
	}
	if ctx.IsSet(NetworkIdFlag.Name) {
		cfg.NetworkId = ctx.Uint64(NetworkIdFlag.Name)
	}
	if ctx.IsSet(CacheFlag.Name) || ctx.IsSet(CacheDatabaseFlag.Name) {
		cfg.DatabaseCache = ctx.Int(CacheFlag.Name) * ctx.Int(CacheDatabaseFlag.Name) / 100
	}
	cfg.DatabaseHandles = MakeDatabaseHandles(ctx.Int(FDLimitFlag.Name))
	if ctx.IsSet(AncientFlag.Name) {
		cfg.DatabaseFreezer = ctx.String(AncientFlag.Name)
	}

	if gcmode := ctx.String(GCModeFlag.Name); gcmode != "full" && gcmode != "archive" {
		Fatalf("--%s must be either 'full' or 'archive'", GCModeFlag.Name)
	}
	if ctx.IsSet(GCModeFlag.Name) {
		cfg.NoPruning = ctx.String(GCModeFlag.Name) == "archive"
	}
	if ctx.IsSet(CacheNoPrefetchFlag.Name) {
		cfg.NoPrefetch = ctx.Bool(CacheNoPrefetchFlag.Name)
	}
	// Read the value from the flag no matter if it's set or not.
	cfg.Preimages = ctx.Bool(CachePreimagesFlag.Name)
	if cfg.NoPruning && !cfg.Preimages {
		cfg.Preimages = true
		log.Info("Enabling recording of key preimages since archive mode is used")
	}
	if ctx.IsSet(StateHistoryFlag.Name) {
		cfg.StateHistory = ctx.Uint64(StateHistoryFlag.Name)
	}
	if ctx.IsSet(StateSchemeFlag.Name) {
		cfg.StateScheme = ctx.String(StateSchemeFlag.Name)
	}
	// Parse transaction history flag, if user is still using legacy config
	// file with 'TxLookupLimit' configured, copy the value to 'TransactionHistory'.
	if cfg.TransactionHistory == ethconfig.Defaults.TransactionHistory && cfg.TxLookupLimit != ethconfig.Defaults.TxLookupLimit {
		log.Warn("The config option 'TxLookupLimit' is deprecated and will be removed, please use 'TransactionHistory'")
		cfg.TransactionHistory = cfg.TxLookupLimit
	}
	if ctx.IsSet(TransactionHistoryFlag.Name) {
		cfg.TransactionHistory = ctx.Uint64(TransactionHistoryFlag.Name)
	} else if ctx.IsSet(TxLookupLimitFlag.Name) {
		log.Warn("The flag --txlookuplimit is deprecated and will be removed, please use --history.transactions")
		cfg.TransactionHistory = ctx.Uint64(TxLookupLimitFlag.Name)
	}
	if ctx.String(GCModeFlag.Name) == "archive" && cfg.TransactionHistory != 0 {
		cfg.TransactionHistory = 0
		log.Warn("Disabled transaction unindexing for archive node")

		cfg.StateScheme = rawdb.HashScheme
		log.Warn("Forcing hash state-scheme for archive mode")
	}
	if ctx.IsSet(CacheFlag.Name) || ctx.IsSet(CacheTrieFlag.Name) {
		cfg.TrieCleanCache = ctx.Int(CacheFlag.Name) * ctx.Int(CacheTrieFlag.Name) / 100
	}
	if ctx.IsSet(CacheFlag.Name) || ctx.IsSet(CacheGCFlag.Name) {
		cfg.TrieDirtyCache = ctx.Int(CacheFlag.Name) * ctx.Int(CacheGCFlag.Name) / 100
	}
	if ctx.IsSet(CacheFlag.Name) || ctx.IsSet(CacheSnapshotFlag.Name) {
		cfg.SnapshotCache = ctx.Int(CacheFlag.Name) * ctx.Int(CacheSnapshotFlag.Name) / 100
	}
	if ctx.IsSet(CacheLogSizeFlag.Name) {
		cfg.FilterLogCacheSize = ctx.Int(CacheLogSizeFlag.Name)
	}
	if !ctx.Bool(SnapshotFlag.Name) || cfg.SnapshotCache == 0 {
		// If snap-sync is requested, this flag is also required
		if cfg.SyncMode == downloader.SnapSync {
			if !ctx.Bool(SnapshotFlag.Name) {
				log.Warn("Snap sync requested, enabling --snapshot")
			}
			if cfg.SnapshotCache == 0 {
				log.Warn("Snap sync requested, resetting --cache.snapshot")
				cfg.SnapshotCache = ctx.Int(CacheFlag.Name) * CacheSnapshotFlag.Value / 100
			}
		} else {
			cfg.TrieCleanCache += cfg.SnapshotCache
			cfg.SnapshotCache = 0 // Disabled
		}
	}
	if ctx.IsSet(DocRootFlag.Name) {
		cfg.DocRoot = ctx.String(DocRootFlag.Name)
	}
	if ctx.IsSet(VMEnableDebugFlag.Name) {
		// TODO(fjl): force-enable this in --dev mode
		cfg.EnablePreimageRecording = ctx.Bool(VMEnableDebugFlag.Name)
	}
	if ctx.IsSet(CollectWitnessFlag.Name) {
		cfg.EnableWitnessCollection = ctx.Bool(CollectWitnessFlag.Name)
	}

	if ctx.IsSet(RPCGlobalGasCapFlag.Name) {
		cfg.RPCGasCap = ctx.Uint64(RPCGlobalGasCapFlag.Name)
	}
	if cfg.RPCGasCap != 0 {
		log.Info("Set global gas cap", "cap", cfg.RPCGasCap)
	} else {
		log.Info("Global gas cap disabled")
	}
	if ctx.IsSet(RPCGlobalEVMTimeoutFlag.Name) {
		cfg.RPCEVMTimeout = ctx.Duration(RPCGlobalEVMTimeoutFlag.Name)
	}
	if ctx.IsSet(RPCGlobalTxFeeCapFlag.Name) {
		cfg.RPCTxFeeCap = ctx.Float64(RPCGlobalTxFeeCapFlag.Name)
	}
	if ctx.IsSet(NoDiscoverFlag.Name) {
		cfg.EthDiscoveryURLs, cfg.SnapDiscoveryURLs = []string{}, []string{}
	} else if ctx.IsSet(DNSDiscoveryFlag.Name) {
		urls := ctx.String(DNSDiscoveryFlag.Name)
		if urls == "" {
			cfg.EthDiscoveryURLs = []string{}
		} else {
			cfg.EthDiscoveryURLs = SplitAndTrim(urls)
		}
	}
	// Only configure sequencer http flag if we're running in verifier mode i.e. --mine is disabled.
	if ctx.IsSet(RollupSequencerHTTPFlag.Name) && !ctx.IsSet(MiningEnabledFlag.Name) {
		cfg.RollupSequencerHTTP = ctx.String(RollupSequencerHTTPFlag.Name)
	}
	if ctx.IsSet(RollupHistoricalRPCFlag.Name) {
		cfg.RollupHistoricalRPC = ctx.String(RollupHistoricalRPCFlag.Name)
	}
	if ctx.IsSet(RollupHistoricalRPCTimeoutFlag.Name) {
		cfg.RollupHistoricalRPCTimeout = ctx.Duration(RollupHistoricalRPCTimeoutFlag.Name)
	}
	cfg.RollupDisableTxPoolGossip = ctx.Bool(RollupDisableTxPoolGossipFlag.Name)
	cfg.RollupDisableTxPoolAdmission = cfg.RollupSequencerHTTP != "" && !ctx.Bool(RollupEnableTxPoolAdmissionFlag.Name)
	cfg.RollupHaltOnIncompatibleProtocolVersion = ctx.String(RollupHaltOnIncompatibleProtocolVersionFlag.Name)
	cfg.ApplySuperchainUpgrades = ctx.Bool(RollupSuperchainUpgradesFlag.Name)
	cfg.RollupSequencerTxConditionalEnabled = ctx.Bool(RollupSequencerTxConditionalEnabledFlag.Name)
	cfg.RollupSequencerTxConditionalCostRateLimit = ctx.Int(RollupSequencerTxConditionalCostRateLimitFlag.Name)

	// Override any default configs for hard coded networks.
	switch {
	case ctx.Bool(MainnetFlag.Name):
		if !ctx.IsSet(NetworkIdFlag.Name) {
			cfg.NetworkId = 1
		}
		cfg.Genesis = core.DefaultGenesisBlock()
		SetDNSDiscoveryDefaults(cfg, params.MainnetGenesisHash)
	case ctx.Bool(HoleskyFlag.Name):
		if !ctx.IsSet(NetworkIdFlag.Name) {
			cfg.NetworkId = 17000
		}
		cfg.Genesis = core.DefaultHoleskyGenesisBlock()
		SetDNSDiscoveryDefaults(cfg, params.HoleskyGenesisHash)
	case ctx.Bool(SepoliaFlag.Name):
		if !ctx.IsSet(NetworkIdFlag.Name) {
			cfg.NetworkId = 11155111
		}
		cfg.Genesis = core.DefaultSepoliaGenesisBlock()
		SetDNSDiscoveryDefaults(cfg, params.SepoliaGenesisHash)
	case ctx.Bool(DeveloperFlag.Name):
		if !ctx.IsSet(NetworkIdFlag.Name) {
			cfg.NetworkId = 1337
		}
		cfg.SyncMode = downloader.FullSync
		// Create new developer account or reuse existing one
		var (
			developer  accounts.Account
			passphrase string
			err        error
		)
		if list := MakePasswordList(ctx); len(list) > 0 {
			// Just take the first value. Although the function returns a possible multiple values and
			// some usages iterate through them as attempts, that doesn't make sense in this setting,
			// when we're definitely concerned with only one account.
			passphrase = list[0]
		}

		// Unlock the developer account by local keystore.
		var ks *keystore.KeyStore
		if keystores := stack.AccountManager().Backends(keystore.KeyStoreType); len(keystores) > 0 {
			ks = keystores[0].(*keystore.KeyStore)
		}
		if ks == nil {
			Fatalf("Keystore is not available")
		}

		// Figure out the dev account address.
		// setEtherbase has been called above, configuring the miner address from command line flags.
		if cfg.Miner.PendingFeeRecipient != (common.Address{}) {
			developer = accounts.Account{Address: cfg.Miner.PendingFeeRecipient}
		} else if accs := ks.Accounts(); len(accs) > 0 {
			developer = ks.Accounts()[0]
		} else {
			developer, err = ks.NewAccount(passphrase)
			if err != nil {
				Fatalf("Failed to create developer account: %v", err)
			}
		}
		// Make sure the address is configured as fee recipient, otherwise
		// the miner will fail to start.
		cfg.Miner.PendingFeeRecipient = developer.Address

		if err := ks.Unlock(developer, passphrase); err != nil {
			Fatalf("Failed to unlock developer account: %v", err)
		}
		log.Info("Using developer account", "address", developer.Address)

		// Create a new developer genesis block or reuse existing one
		cfg.Genesis = core.DeveloperGenesisBlock(ctx.Uint64(DeveloperGasLimitFlag.Name), &developer.Address)
		if ctx.IsSet(DataDirFlag.Name) {
			chaindb := tryMakeReadOnlyDatabase(ctx, stack)
			if rawdb.ReadCanonicalHash(chaindb, 0) != (common.Hash{}) {
				cfg.Genesis = nil // fallback to db content

				// validate genesis has PoS enabled in block 0
				genesis, err := core.ReadGenesis(chaindb)
				if err != nil {
					Fatalf("Could not read genesis from database: %v", err)
				}
				if !genesis.Config.TerminalTotalDifficultyPassed {
					Fatalf("Bad developer-mode genesis configuration: terminalTotalDifficultyPassed must be true")
				}
				if genesis.Config.TerminalTotalDifficulty == nil {
					Fatalf("Bad developer-mode genesis configuration: terminalTotalDifficulty must be specified")
				} else if genesis.Config.TerminalTotalDifficulty.Cmp(big.NewInt(0)) != 0 {
					Fatalf("Bad developer-mode genesis configuration: terminalTotalDifficulty must be 0")
				}
				if genesis.Difficulty.Cmp(big.NewInt(0)) != 0 {
					Fatalf("Bad developer-mode genesis configuration: difficulty must be 0")
				}
			}
			chaindb.Close()
		}
		if !ctx.IsSet(MinerGasPriceFlag.Name) {
			cfg.Miner.GasPrice = big.NewInt(1)
		}
	case ctx.IsSet(OPNetworkFlag.Name):
		genesis := MakeGenesis(ctx)
		if !ctx.IsSet(NetworkIdFlag.Name) {
			cfg.NetworkId = genesis.Config.ChainID.Uint64()
		}
		cfg.Genesis = genesis
	default:
		if cfg.NetworkId == 1 {
			SetDNSDiscoveryDefaults(cfg, params.MainnetGenesisHash)
		}
	}
	// Set any dangling config values
	if ctx.String(CryptoKZGFlag.Name) != "gokzg" && ctx.String(CryptoKZGFlag.Name) != "ckzg" {
		Fatalf("--%s flag must be 'gokzg' or 'ckzg'", CryptoKZGFlag.Name)
	}
	log.Info("Initializing the KZG library", "backend", ctx.String(CryptoKZGFlag.Name))
	if err := kzg4844.UseCKZG(ctx.String(CryptoKZGFlag.Name) == "ckzg"); err != nil {
		Fatalf("Failed to set KZG library implementation to %s: %v", ctx.String(CryptoKZGFlag.Name), err)
	}
	// VM tracing config.
	if ctx.IsSet(VMTraceFlag.Name) {
		if name := ctx.String(VMTraceFlag.Name); name != "" {
			var config string
			if ctx.IsSet(VMTraceJsonConfigFlag.Name) {
				config = ctx.String(VMTraceJsonConfigFlag.Name)
			}

			cfg.VMTrace = name
			cfg.VMTraceJsonConfig = config
		}
	}
}

// SetDNSDiscoveryDefaults configures DNS discovery with the given URL if
// no URLs are set.
func SetDNSDiscoveryDefaults(cfg *ethconfig.Config, genesis common.Hash) {
	if cfg.EthDiscoveryURLs != nil {
		return // already set through flags/config
	}
	protocol := "all"
	if url := params.KnownDNSNetwork(genesis, protocol); url != "" {
		cfg.EthDiscoveryURLs = []string{url}
		cfg.SnapDiscoveryURLs = cfg.EthDiscoveryURLs
	}
}

// RegisterEthService adds an Ethereum client to the stack.
// The second return value is the full node instance.
func RegisterEthService(stack *node.Node, cfg *ethconfig.Config) (ethapi.Backend, *eth.Ethereum) {
	backend, err := eth.New(stack, cfg)
	if err != nil {
		Fatalf("Failed to register the Ethereum service: %v", err)
	}
	stack.RegisterAPIs(tracers.APIs(backend.APIBackend))
	return backend.APIBackend, backend
}

// RegisterEthStatsService configures the Ethereum Stats daemon and adds it to the node.
func RegisterEthStatsService(stack *node.Node, backend ethapi.Backend, url string) {
	if err := ethstats.New(stack, backend, backend.Engine(), url); err != nil {
		Fatalf("Failed to register the Ethereum Stats service: %v", err)
	}
}

// RegisterGraphQLService adds the GraphQL API to the node.
func RegisterGraphQLService(stack *node.Node, backend ethapi.Backend, filterSystem *filters.FilterSystem, cfg *node.Config) {
	err := graphql.New(stack, backend, filterSystem, cfg.GraphQLCors, cfg.GraphQLVirtualHosts)
	if err != nil {
		Fatalf("Failed to register the GraphQL service: %v", err)
	}
}

// RegisterFilterAPI adds the eth log filtering RPC API to the node.
func RegisterFilterAPI(stack *node.Node, backend ethapi.Backend, ethcfg *ethconfig.Config) *filters.FilterSystem {
	filterSystem := filters.NewFilterSystem(backend, filters.Config{
		LogCacheSize: ethcfg.FilterLogCacheSize,
	})
	stack.RegisterAPIs([]rpc.API{{
		Namespace: "eth",
		Service:   filters.NewFilterAPI(filterSystem),
	}})
	return filterSystem
}

// RegisterFullSyncTester adds the full-sync tester service into node.
func RegisterFullSyncTester(stack *node.Node, eth *eth.Ethereum, target common.Hash) {
	catalyst.RegisterFullSyncTester(stack, eth, target)
	log.Info("Registered full-sync tester", "hash", target)
}

func SetupMetrics(ctx *cli.Context) {
	if metrics.Enabled {
		log.Info("Enabling metrics collection")

		var (
			enableExport   = ctx.Bool(MetricsEnableInfluxDBFlag.Name)
			enableExportV2 = ctx.Bool(MetricsEnableInfluxDBV2Flag.Name)
		)

		if enableExport || enableExportV2 {
			CheckExclusive(ctx, MetricsEnableInfluxDBFlag, MetricsEnableInfluxDBV2Flag)

			v1FlagIsSet := ctx.IsSet(MetricsInfluxDBUsernameFlag.Name) ||
				ctx.IsSet(MetricsInfluxDBPasswordFlag.Name)

			v2FlagIsSet := ctx.IsSet(MetricsInfluxDBTokenFlag.Name) ||
				ctx.IsSet(MetricsInfluxDBOrganizationFlag.Name) ||
				ctx.IsSet(MetricsInfluxDBBucketFlag.Name)

			if enableExport && v2FlagIsSet {
				Fatalf("Flags --influxdb.metrics.organization, --influxdb.metrics.token, --influxdb.metrics.bucket are only available for influxdb-v2")
			} else if enableExportV2 && v1FlagIsSet {
				Fatalf("Flags --influxdb.metrics.username, --influxdb.metrics.password are only available for influxdb-v1")
			}
		}

		var (
			endpoint = ctx.String(MetricsInfluxDBEndpointFlag.Name)
			database = ctx.String(MetricsInfluxDBDatabaseFlag.Name)
			username = ctx.String(MetricsInfluxDBUsernameFlag.Name)
			password = ctx.String(MetricsInfluxDBPasswordFlag.Name)

			token        = ctx.String(MetricsInfluxDBTokenFlag.Name)
			bucket       = ctx.String(MetricsInfluxDBBucketFlag.Name)
			organization = ctx.String(MetricsInfluxDBOrganizationFlag.Name)
		)

		if enableExport {
			tagsMap := SplitTagsFlag(ctx.String(MetricsInfluxDBTagsFlag.Name))

			log.Info("Enabling metrics export to InfluxDB")

			go influxdb.InfluxDBWithTags(metrics.DefaultRegistry, 10*time.Second, endpoint, database, username, password, "geth.", tagsMap)
		} else if enableExportV2 {
			tagsMap := SplitTagsFlag(ctx.String(MetricsInfluxDBTagsFlag.Name))

			log.Info("Enabling metrics export to InfluxDB (v2)")

			go influxdb.InfluxDBV2WithTags(metrics.DefaultRegistry, 10*time.Second, endpoint, token, bucket, organization, "geth.", tagsMap)
		}

		if ctx.IsSet(MetricsHTTPFlag.Name) {
			address := net.JoinHostPort(ctx.String(MetricsHTTPFlag.Name), fmt.Sprintf("%d", ctx.Int(MetricsPortFlag.Name)))
			log.Info("Enabling stand-alone metrics HTTP endpoint", "address", address)
			exp.Setup(address)
		} else if ctx.IsSet(MetricsPortFlag.Name) {
			log.Warn(fmt.Sprintf("--%s specified without --%s, metrics server will not start.", MetricsPortFlag.Name, MetricsHTTPFlag.Name))
		}
	}
}

func SplitTagsFlag(tagsFlag string) map[string]string {
	tags := strings.Split(tagsFlag, ",")
	tagsMap := map[string]string{}

	for _, t := range tags {
		if t != "" {
			kv := strings.Split(t, "=")

			if len(kv) == 2 {
				tagsMap[kv[0]] = kv[1]
			}
		}
	}

	return tagsMap
}

// MakeChainDatabase opens a database using the flags passed to the client and will hard crash if it fails.
func MakeChainDatabase(ctx *cli.Context, stack *node.Node, readonly bool) ethdb.Database {
	var (
		cache   = ctx.Int(CacheFlag.Name) * ctx.Int(CacheDatabaseFlag.Name) / 100
		handles = MakeDatabaseHandles(ctx.Int(FDLimitFlag.Name))
		err     error
		chainDb ethdb.Database
	)
	switch {
	case ctx.IsSet(RemoteDBFlag.Name):
		log.Info("Using remote db", "url", ctx.String(RemoteDBFlag.Name), "headers", len(ctx.StringSlice(HttpHeaderFlag.Name)))
		client, err := DialRPCWithHeaders(ctx.String(RemoteDBFlag.Name), ctx.StringSlice(HttpHeaderFlag.Name))
		if err != nil {
			break
		}
		chainDb = remotedb.New(client)
	case ctx.String(SyncModeFlag.Name) == "light":
		chainDb, err = stack.OpenDatabase("lightchaindata", cache, handles, "", readonly)
	default:
		chainDb, err = stack.OpenDatabaseWithFreezer("chaindata", cache, handles, ctx.String(AncientFlag.Name), "", readonly)
	}
	if err != nil {
		Fatalf("Could not open database: %v", err)
	}
	return chainDb
}

// tryMakeReadOnlyDatabase try to open the chain database in read-only mode,
// or fallback to write mode if the database is not initialized.
func tryMakeReadOnlyDatabase(ctx *cli.Context, stack *node.Node) ethdb.Database {
	// If the database doesn't exist we need to open it in write-mode to allow
	// the engine to create files.
	readonly := true
	if rawdb.PreexistingDatabase(stack.ResolvePath("chaindata")) == "" {
		readonly = false
	}
	return MakeChainDatabase(ctx, stack, readonly)
}

func IsNetworkPreset(ctx *cli.Context) bool {
	for _, flag := range NetworkFlags {
		if ctx.IsSet(flag.Names()[0]) {
			return true
		}
	}
	return false
}

func DialRPCWithHeaders(endpoint string, headers []string) (*rpc.Client, error) {
	if endpoint == "" {
		return nil, errors.New("endpoint must be specified")
	}
	if strings.HasPrefix(endpoint, "rpc:") || strings.HasPrefix(endpoint, "ipc:") {
		// Backwards compatibility with geth < 1.5 which required
		// these prefixes.
		endpoint = endpoint[4:]
	}
	var opts []rpc.ClientOption
	if len(headers) > 0 {
		customHeaders := make(http.Header)
		for _, h := range headers {
			kv := strings.Split(h, ":")
			if len(kv) != 2 {
				return nil, fmt.Errorf("invalid http header directive: %q", h)
			}
			customHeaders.Add(kv[0], kv[1])
		}
		opts = append(opts, rpc.WithHeaders(customHeaders))
	}
	return rpc.DialOptions(context.Background(), endpoint, opts...)
}

func MakeGenesis(ctx *cli.Context) *core.Genesis {
	var genesis *core.Genesis
	switch {
	case ctx.Bool(MainnetFlag.Name):
		genesis = core.DefaultGenesisBlock()
	case ctx.Bool(HoleskyFlag.Name):
		genesis = core.DefaultHoleskyGenesisBlock()
	case ctx.Bool(SepoliaFlag.Name):
		genesis = core.DefaultSepoliaGenesisBlock()
<<<<<<< HEAD
	case ctx.Bool(GoerliFlag.Name):
		genesis = core.DefaultGoerliGenesisBlock()
	case ctx.IsSet(OPNetworkFlag.Name):
		name := ctx.String(OPNetworkFlag.Name)
		ch, err := params.OPStackChainIDByName(name)
		if err != nil {
			Fatalf("failed to load OP-Stack chain %q: %v", name, err)
		}
		genesis, err := core.LoadOPStackGenesis(ch)
		if err != nil {
			Fatalf("failed to load genesis for OP-Stack chain %q (%d): %v", name, ch, err)
		}
		return genesis
=======
>>>>>>> c350d3ac
	case ctx.Bool(DeveloperFlag.Name):
		Fatalf("Developer chains are ephemeral")
	}
	return genesis
}

// MakeChain creates a chain manager from set command line flags.
func MakeChain(ctx *cli.Context, stack *node.Node, readonly bool) (*core.BlockChain, ethdb.Database) {
	var (
		gspec   = MakeGenesis(ctx)
		chainDb = MakeChainDatabase(ctx, stack, readonly)
	)
	config, err := core.LoadChainConfig(chainDb, gspec)
	if err != nil {
		Fatalf("%v", err)
	}
	engine, err := ethconfig.CreateConsensusEngine(config, chainDb)
	if err != nil {
		Fatalf("%v", err)
	}
	if gcmode := ctx.String(GCModeFlag.Name); gcmode != "full" && gcmode != "archive" {
		Fatalf("--%s must be either 'full' or 'archive'", GCModeFlag.Name)
	}
	scheme, err := rawdb.ParseStateScheme(ctx.String(StateSchemeFlag.Name), chainDb)
	if err != nil {
		Fatalf("%v", err)
	}
	cache := &core.CacheConfig{
		TrieCleanLimit:      ethconfig.Defaults.TrieCleanCache,
		TrieCleanNoPrefetch: ctx.Bool(CacheNoPrefetchFlag.Name),
		TrieDirtyLimit:      ethconfig.Defaults.TrieDirtyCache,
		TrieDirtyDisabled:   ctx.String(GCModeFlag.Name) == "archive",
		TrieTimeLimit:       ethconfig.Defaults.TrieTimeout,
		SnapshotLimit:       ethconfig.Defaults.SnapshotCache,
		Preimages:           ctx.Bool(CachePreimagesFlag.Name),
		StateScheme:         scheme,
		StateHistory:        ctx.Uint64(StateHistoryFlag.Name),
	}
	if cache.TrieDirtyDisabled && !cache.Preimages {
		cache.Preimages = true
		log.Info("Enabling recording of key preimages since archive mode is used")
	}
	if !ctx.Bool(SnapshotFlag.Name) {
		cache.SnapshotLimit = 0 // Disabled
	}
	// If we're in readonly, do not bother generating snapshot data.
	if readonly {
		cache.SnapshotNoBuild = true
	}

	if ctx.IsSet(CacheFlag.Name) || ctx.IsSet(CacheTrieFlag.Name) {
		cache.TrieCleanLimit = ctx.Int(CacheFlag.Name) * ctx.Int(CacheTrieFlag.Name) / 100
	}
	if ctx.IsSet(CacheFlag.Name) || ctx.IsSet(CacheGCFlag.Name) {
		cache.TrieDirtyLimit = ctx.Int(CacheFlag.Name) * ctx.Int(CacheGCFlag.Name) / 100
	}
	vmcfg := vm.Config{
		EnablePreimageRecording: ctx.Bool(VMEnableDebugFlag.Name),
		EnableWitnessCollection: ctx.Bool(CollectWitnessFlag.Name),
	}
	if ctx.IsSet(VMTraceFlag.Name) {
		if name := ctx.String(VMTraceFlag.Name); name != "" {
			var config json.RawMessage
			if ctx.IsSet(VMTraceJsonConfigFlag.Name) {
				config = json.RawMessage(ctx.String(VMTraceJsonConfigFlag.Name))
			}
			t, err := tracers.LiveDirectory.New(name, config)
			if err != nil {
				Fatalf("Failed to create tracer %q: %v", name, err)
			}
			vmcfg.Tracer = t
		}
	}
	// Disable transaction indexing/unindexing by default.
	chain, err := core.NewBlockChain(chainDb, cache, gspec, nil, engine, vmcfg, nil)
	if err != nil {
		Fatalf("Can't create BlockChain: %v", err)
	}

	return chain, chainDb
}

// MakeConsolePreloads retrieves the absolute paths for the console JavaScript
// scripts to preload before starting.
func MakeConsolePreloads(ctx *cli.Context) []string {
	// Skip preloading if there's nothing to preload
	if ctx.String(PreloadJSFlag.Name) == "" {
		return nil
	}
	// Otherwise resolve absolute paths and return them
	var preloads []string

	for _, file := range strings.Split(ctx.String(PreloadJSFlag.Name), ",") {
		preloads = append(preloads, strings.TrimSpace(file))
	}
	return preloads
}

// MakeTrieDatabase constructs a trie database based on the configured scheme.
func MakeTrieDatabase(ctx *cli.Context, disk ethdb.Database, preimage bool, readOnly bool, isVerkle bool) *triedb.Database {
	config := &triedb.Config{
		Preimages: preimage,
		IsVerkle:  isVerkle,
	}
	scheme, err := rawdb.ParseStateScheme(ctx.String(StateSchemeFlag.Name), disk)
	if err != nil {
		Fatalf("%v", err)
	}
	if scheme == rawdb.HashScheme {
		// Read-only mode is not implemented in hash mode,
		// ignore the parameter silently. TODO(rjl493456442)
		// please config it if read mode is implemented.
		config.HashDB = hashdb.Defaults
		return triedb.NewDatabase(disk, config)
	}
	if readOnly {
		config.PathDB = pathdb.ReadOnly
	} else {
		config.PathDB = pathdb.Defaults
	}
	return triedb.NewDatabase(disk, config)
}<|MERGE_RESOLUTION|>--- conflicted
+++ resolved
@@ -1790,11 +1790,7 @@
 // SetEthConfig applies eth-related command line flags to the config.
 func SetEthConfig(ctx *cli.Context, stack *node.Node, cfg *ethconfig.Config) {
 	// Avoid conflicting network flags
-<<<<<<< HEAD
-	CheckExclusive(ctx, MainnetFlag, DeveloperFlag, GoerliFlag, SepoliaFlag, HoleskyFlag, OPNetworkFlag)
-=======
-	CheckExclusive(ctx, MainnetFlag, DeveloperFlag, SepoliaFlag, HoleskyFlag)
->>>>>>> c350d3ac
+	CheckExclusive(ctx, MainnetFlag, DeveloperFlag, SepoliaFlag, HoleskyFlag, OPNetworkFlag)
 	CheckExclusive(ctx, DeveloperFlag, ExternalSignerFlag) // Can't use both ephemeral unlocked and external signer
 
 	// Set configurations from CLI flags
@@ -2307,9 +2303,6 @@
 		genesis = core.DefaultHoleskyGenesisBlock()
 	case ctx.Bool(SepoliaFlag.Name):
 		genesis = core.DefaultSepoliaGenesisBlock()
-<<<<<<< HEAD
-	case ctx.Bool(GoerliFlag.Name):
-		genesis = core.DefaultGoerliGenesisBlock()
 	case ctx.IsSet(OPNetworkFlag.Name):
 		name := ctx.String(OPNetworkFlag.Name)
 		ch, err := params.OPStackChainIDByName(name)
@@ -2321,8 +2314,6 @@
 			Fatalf("failed to load genesis for OP-Stack chain %q (%d): %v", name, ch, err)
 		}
 		return genesis
-=======
->>>>>>> c350d3ac
 	case ctx.Bool(DeveloperFlag.Name):
 		Fatalf("Developer chains are ephemeral")
 	}
