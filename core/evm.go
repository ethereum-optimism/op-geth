// Copyright 2016 The go-ethereum Authors
// This file is part of the go-ethereum library.
//
// The go-ethereum library is free software: you can redistribute it and/or modify
// it under the terms of the GNU Lesser General Public License as published by
// the Free Software Foundation, either version 3 of the License, or
// (at your option) any later version.
//
// The go-ethereum library is distributed in the hope that it will be useful,
// but WITHOUT ANY WARRANTY; without even the implied warranty of
// MERCHANTABILITY or FITNESS FOR A PARTICULAR PURPOSE. See the
// GNU Lesser General Public License for more details.
//
// You should have received a copy of the GNU Lesser General Public License
// along with the go-ethereum library. If not, see <http://www.gnu.org/licenses/>.

package core

import (
	"math/big"

	"github.com/ethereum/go-ethereum/common"
	"github.com/ethereum/go-ethereum/consensus"
	"github.com/ethereum/go-ethereum/core/types"
	"github.com/ethereum/go-ethereum/core/vm"
	"github.com/ethereum/go-ethereum/params"
)

// ChainContext supports retrieving headers and consensus parameters from the
// current blockchain to be used during transaction processing.
type ChainContext interface {
	// Engine retrieves the chain's consensus engine.
	Engine() consensus.Engine

	// GetHeader returns the header corresponding to the hash/number argument pair.
	GetHeader(common.Hash, uint64) *types.Header
}

// NewEVMBlockContext creates a new context for use in the EVM.
func NewEVMBlockContext(header *types.Header, chain ChainContext, author *common.Address, config *params.ChainConfig, statedb types.StateGetter) vm.BlockContext {
	var (
		beneficiary common.Address
		baseFee     *big.Int
		random      *common.Hash
	)

	// If we don't have an explicit author (i.e. not mining), extract from the header
	if author == nil {
		beneficiary, _ = chain.Engine().Author(header) // Ignore error, we're past header validation
	} else {
		beneficiary = *author
	}
	if header.BaseFee != nil {
		baseFee = new(big.Int).Set(header.BaseFee)
	}
	if header.Difficulty.Cmp(common.Big0) == 0 {
		random = &header.MixDigest
	}
	return vm.BlockContext{
<<<<<<< HEAD
		CanTransfer: CanTransfer,
		Transfer:    Transfer,
		GetHash:     GetHashFn(header, chain),
		Coinbase:    beneficiary,
		BlockNumber: new(big.Int).Set(header.Number),
		Time:        header.Time,
		Difficulty:  new(big.Int).Set(header.Difficulty),
		BaseFee:     baseFee,
		GasLimit:    header.GasLimit,
		Random:      random,
		L1CostFunc:  types.NewL1CostFunc(config, statedb),
=======
		CanTransfer:   CanTransfer,
		Transfer:      Transfer,
		GetHash:       GetHashFn(header, chain),
		Coinbase:      beneficiary,
		BlockNumber:   new(big.Int).Set(header.Number),
		Time:          header.Time,
		Difficulty:    new(big.Int).Set(header.Difficulty),
		BaseFee:       baseFee,
		GasLimit:      header.GasLimit,
		Random:        random,
		ExcessDataGas: header.ExcessDataGas,
>>>>>>> e7c678a4
	}
}

// NewEVMTxContext creates a new transaction context for a single transaction.
func NewEVMTxContext(msg *Message) vm.TxContext {
	return vm.TxContext{
		Origin:     msg.From,
		GasPrice:   new(big.Int).Set(msg.GasPrice),
		BlobHashes: msg.BlobHashes,
	}
}

// GetHashFn returns a GetHashFunc which retrieves header hashes by number
func GetHashFn(ref *types.Header, chain ChainContext) func(n uint64) common.Hash {
	// Cache will initially contain [refHash.parent],
	// Then fill up with [refHash.p, refHash.pp, refHash.ppp, ...]
	var cache []common.Hash

	return func(n uint64) common.Hash {
		if ref.Number.Uint64() <= n {
			// This situation can happen if we're doing tracing and using
			// block overrides.
			return common.Hash{}
		}
		// If there's no hash cache yet, make one
		if len(cache) == 0 {
			cache = append(cache, ref.ParentHash)
		}
		if idx := ref.Number.Uint64() - n - 1; idx < uint64(len(cache)) {
			return cache[idx]
		}
		// No luck in the cache, but we can start iterating from the last element we already know
		lastKnownHash := cache[len(cache)-1]
		lastKnownNumber := ref.Number.Uint64() - uint64(len(cache))

		for {
			header := chain.GetHeader(lastKnownHash, lastKnownNumber)
			if header == nil {
				break
			}
			cache = append(cache, header.ParentHash)
			lastKnownHash = header.ParentHash
			lastKnownNumber = header.Number.Uint64() - 1
			if n == lastKnownNumber {
				return lastKnownHash
			}
		}
		return common.Hash{}
	}
}

// CanTransfer checks whether there are enough funds in the address' account to make a transfer.
// This does not take the necessary gas in to account to make the transfer valid.
func CanTransfer(db vm.StateDB, addr common.Address, amount *big.Int) bool {
	return db.GetBalance(addr).Cmp(amount) >= 0
}

// Transfer subtracts amount from sender and adds amount to recipient using the given Db
func Transfer(db vm.StateDB, sender, recipient common.Address, amount *big.Int) {
	db.SubBalance(sender, amount)
	db.AddBalance(recipient, amount)
}<|MERGE_RESOLUTION|>--- conflicted
+++ resolved
@@ -57,7 +57,6 @@
 		random = &header.MixDigest
 	}
 	return vm.BlockContext{
-<<<<<<< HEAD
 		CanTransfer: CanTransfer,
 		Transfer:    Transfer,
 		GetHash:     GetHashFn(header, chain),
@@ -69,19 +68,8 @@
 		GasLimit:    header.GasLimit,
 		Random:      random,
 		L1CostFunc:  types.NewL1CostFunc(config, statedb),
-=======
-		CanTransfer:   CanTransfer,
-		Transfer:      Transfer,
-		GetHash:       GetHashFn(header, chain),
-		Coinbase:      beneficiary,
-		BlockNumber:   new(big.Int).Set(header.Number),
-		Time:          header.Time,
-		Difficulty:    new(big.Int).Set(header.Difficulty),
-		BaseFee:       baseFee,
-		GasLimit:      header.GasLimit,
-		Random:        random,
+		// 4844
 		ExcessDataGas: header.ExcessDataGas,
->>>>>>> e7c678a4
 	}
 }
 
