--- conflicted
+++ resolved
@@ -383,13 +383,8 @@
 	receipts := []*types.Receipt{receipt1, receipt2}
 
 	// Check that no receipt entries are in a pristine database
-<<<<<<< HEAD
 	hash := header.Hash()
-	if rs := ReadReceipts(db, hash, 0, params.TestChainConfig); len(rs) != 0 {
-=======
-	hash := common.BytesToHash([]byte{0x03, 0x14})
 	if rs := ReadReceipts(db, hash, 0, 0, params.TestChainConfig); len(rs) != 0 {
->>>>>>> e501b3b0
 		t.Fatalf("non existent receipts returned: %v", rs)
 	}
 	// Insert the body that corresponds to the receipts
