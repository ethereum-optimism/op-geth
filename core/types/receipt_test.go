// Copyright 2019 The go-ethereum Authors
// This file is part of the go-ethereum library.
//
// The go-ethereum library is free software: you can redistribute it and/or modify
// it under the terms of the GNU Lesser General Public License as published by
// the Free Software Foundation, either version 3 of the License, or
// (at your option) any later version.
//
// The go-ethereum library is distributed in the hope that it will be useful,
// but WITHOUT ANY WARRANTY; without even the implied warranty of
// MERCHANTABILITY or FITNESS FOR A PARTICULAR PURPOSE. See the
// GNU Lesser General Public License for more details.
//
// You should have received a copy of the GNU Lesser General Public License
// along with the go-ethereum library. If not, see <http://www.gnu.org/licenses/>.

package types

import (
	"bytes"
<<<<<<< HEAD
	"fmt"
=======
	"encoding/json"
>>>>>>> 7e3b149b
	"math"
	"math/big"
	"reflect"
	"testing"

	"github.com/ethereum/go-ethereum/common"
	"github.com/ethereum/go-ethereum/params"
	"github.com/ethereum/go-ethereum/rlp"
<<<<<<< HEAD
	"github.com/stretchr/testify/require"
=======
	"github.com/kylelemons/godebug/diff"
>>>>>>> 7e3b149b
)

var (
	legacyReceipt = &Receipt{
		Status:            ReceiptStatusFailed,
		CumulativeGasUsed: 1,
		Logs: []*Log{
			{
				Address: common.BytesToAddress([]byte{0x11}),
				Topics:  []common.Hash{common.HexToHash("dead"), common.HexToHash("beef")},
				Data:    []byte{0x01, 0x00, 0xff},
			},
			{
				Address: common.BytesToAddress([]byte{0x01, 0x11}),
				Topics:  []common.Hash{common.HexToHash("dead"), common.HexToHash("beef")},
				Data:    []byte{0x01, 0x00, 0xff},
			},
		},
	}
	accessListReceipt = &Receipt{
		Status:            ReceiptStatusFailed,
		CumulativeGasUsed: 1,
		Logs: []*Log{
			{
				Address: common.BytesToAddress([]byte{0x11}),
				Topics:  []common.Hash{common.HexToHash("dead"), common.HexToHash("beef")},
				Data:    []byte{0x01, 0x00, 0xff},
			},
			{
				Address: common.BytesToAddress([]byte{0x01, 0x11}),
				Topics:  []common.Hash{common.HexToHash("dead"), common.HexToHash("beef")},
				Data:    []byte{0x01, 0x00, 0xff},
			},
		},
		Type: AccessListTxType,
	}
	eip1559Receipt = &Receipt{
		Status:            ReceiptStatusFailed,
		CumulativeGasUsed: 1,
		Logs: []*Log{
			{
				Address: common.BytesToAddress([]byte{0x11}),
				Topics:  []common.Hash{common.HexToHash("dead"), common.HexToHash("beef")},
				Data:    []byte{0x01, 0x00, 0xff},
			},
			{
				Address: common.BytesToAddress([]byte{0x01, 0x11}),
				Topics:  []common.Hash{common.HexToHash("dead"), common.HexToHash("beef")},
				Data:    []byte{0x01, 0x00, 0xff},
			},
		},
		Type: DynamicFeeTxType,
	}
	depositReceiptNoNonce = &Receipt{
		Status:            ReceiptStatusFailed,
		CumulativeGasUsed: 1,
		Logs: []*Log{
			{
				Address: common.BytesToAddress([]byte{0x11}),
				Topics:  []common.Hash{common.HexToHash("dead"), common.HexToHash("beef")},
				Data:    []byte{0x01, 0x00, 0xff},
			},
			{
				Address: common.BytesToAddress([]byte{0x01, 0x11}),
				Topics:  []common.Hash{common.HexToHash("dead"), common.HexToHash("beef")},
				Data:    []byte{0x01, 0x00, 0xff},
			},
		},
		Type: DepositTxType,
	}
	nonce                   = uint64(1234)
	depositReceiptWithNonce = &Receipt{
		Status:            ReceiptStatusFailed,
		CumulativeGasUsed: 1,
		DepositNonce:      &nonce,
		Logs: []*Log{
			{
				Address: common.BytesToAddress([]byte{0x11}),
				Topics:  []common.Hash{common.HexToHash("dead"), common.HexToHash("beef")},
				Data:    []byte{0x01, 0x00, 0xff},
			},
			{
				Address: common.BytesToAddress([]byte{0x01, 0x11}),
				Topics:  []common.Hash{common.HexToHash("dead"), common.HexToHash("beef")},
				Data:    []byte{0x01, 0x00, 0xff},
			},
		},
		Type: DepositTxType,
	}
)

func TestDecodeEmptyTypedReceipt(t *testing.T) {
	input := []byte{0x80}
	var r Receipt
	err := rlp.DecodeBytes(input, &r)
	if err != errShortTypedReceipt {
		t.Fatal("wrong error:", err)
	}
}

// Tests that receipt data can be correctly derived from the contextual infos
func TestDeriveFields(t *testing.T) {
	// Create a few transactions to have receipts for
	to2 := common.HexToAddress("0x2")
	to3 := common.HexToAddress("0x3")
	to4 := common.HexToAddress("0x4")
	to5 := common.HexToAddress("0x5")
	txs := Transactions{
		NewTx(&LegacyTx{
			Nonce:    1,
			Value:    big.NewInt(1),
			Gas:      1,
			GasPrice: big.NewInt(11),
		}),
		NewTx(&LegacyTx{
			To:       &to2,
			Nonce:    2,
			Value:    big.NewInt(2),
			Gas:      2,
			GasPrice: big.NewInt(22),
		}),
		NewTx(&AccessListTx{
			To:       &to3,
			Nonce:    3,
			Value:    big.NewInt(3),
			Gas:      3,
			GasPrice: big.NewInt(33),
		}),
		// EIP-1559 transactions.
		NewTx(&DynamicFeeTx{
			To:        &to4,
			Nonce:     4,
			Value:     big.NewInt(4),
			Gas:       4,
			GasTipCap: big.NewInt(44),
			GasFeeCap: big.NewInt(1045),
		}),
		NewTx(&DynamicFeeTx{
			To:        &to5,
			Nonce:     5,
			Value:     big.NewInt(5),
			Gas:       5,
			GasTipCap: big.NewInt(56),
			GasFeeCap: big.NewInt(1055),
		}),
		NewTx(&DepositTx{
			Value: big.NewInt(3),
			Gas:   4,
		}),
	}
<<<<<<< HEAD
	depNonce := uint64(7)
=======

	blockNumber := big.NewInt(1)
	blockHash := common.BytesToHash([]byte{0x03, 0x14})

>>>>>>> 7e3b149b
	// Create the corresponding receipts
	receipts := Receipts{
		&Receipt{
			Status:            ReceiptStatusFailed,
			CumulativeGasUsed: 1,
			Logs: []*Log{
				{
					Address: common.BytesToAddress([]byte{0x11}),
					// derived fields:
					BlockNumber: blockNumber.Uint64(),
					TxHash:      txs[0].Hash(),
					TxIndex:     0,
					BlockHash:   blockHash,
					Index:       0,
				},
				{
					Address: common.BytesToAddress([]byte{0x01, 0x11}),
					// derived fields:
					BlockNumber: blockNumber.Uint64(),
					TxHash:      txs[0].Hash(),
					TxIndex:     0,
					BlockHash:   blockHash,
					Index:       1,
				},
			},
			// derived fields:
			TxHash:            txs[0].Hash(),
			ContractAddress:   common.HexToAddress("0x5a443704dd4b594b382c22a083e2bd3090a6fef3"),
			GasUsed:           1,
			EffectiveGasPrice: big.NewInt(11),
			BlockHash:         blockHash,
			BlockNumber:       blockNumber,
			TransactionIndex:  0,
		},
		&Receipt{
			PostState:         common.Hash{2}.Bytes(),
			CumulativeGasUsed: 3,
			Logs: []*Log{
				{
					Address: common.BytesToAddress([]byte{0x22}),
					// derived fields:
					BlockNumber: blockNumber.Uint64(),
					TxHash:      txs[1].Hash(),
					TxIndex:     1,
					BlockHash:   blockHash,
					Index:       2,
				},
				{
					Address: common.BytesToAddress([]byte{0x02, 0x22}),
					// derived fields:
					BlockNumber: blockNumber.Uint64(),
					TxHash:      txs[1].Hash(),
					TxIndex:     1,
					BlockHash:   blockHash,
					Index:       3,
				},
			},
			// derived fields:
			TxHash:            txs[1].Hash(),
			GasUsed:           2,
			EffectiveGasPrice: big.NewInt(22),
			BlockHash:         blockHash,
			BlockNumber:       blockNumber,
			TransactionIndex:  1,
		},
		&Receipt{
			Type:              AccessListTxType,
			PostState:         common.Hash{3}.Bytes(),
			CumulativeGasUsed: 6,
			Logs:              []*Log{},
			// derived fields:
			TxHash:            txs[2].Hash(),
			GasUsed:           3,
			EffectiveGasPrice: big.NewInt(33),
			BlockHash:         blockHash,
			BlockNumber:       blockNumber,
			TransactionIndex:  2,
		},
		&Receipt{
			Type:              DynamicFeeTxType,
			PostState:         common.Hash{4}.Bytes(),
			CumulativeGasUsed: 10,
			Logs:              []*Log{},
			// derived fields:
			TxHash:            txs[3].Hash(),
			GasUsed:           4,
			EffectiveGasPrice: big.NewInt(1044),
			BlockHash:         blockHash,
			BlockNumber:       blockNumber,
			TransactionIndex:  3,
		},
		&Receipt{
			Type:              DynamicFeeTxType,
			PostState:         common.Hash{5}.Bytes(),
			CumulativeGasUsed: 15,
			Logs:              []*Log{},
			// derived fields:
			TxHash:            txs[4].Hash(),
			GasUsed:           5,
			EffectiveGasPrice: big.NewInt(1055),
			BlockHash:         blockHash,
			BlockNumber:       blockNumber,
			TransactionIndex:  4,
		},
		&Receipt{
			Type:              DepositTxType,
			PostState:         common.Hash{3}.Bytes(),
			CumulativeGasUsed: 10,
			Logs: []*Log{
				{Address: common.BytesToAddress([]byte{0x33})},
				{Address: common.BytesToAddress([]byte{0x03, 0x33})},
			},
			TxHash:          txs[3].Hash(),
			ContractAddress: common.BytesToAddress([]byte{0x03, 0x33, 0x33}),
			GasUsed:         4,
			DepositNonce:    &depNonce,
		},
	}

	nonces := []uint64{
		txs[0].Nonce(),
		txs[1].Nonce(),
		txs[2].Nonce(),
		*receipts[3].DepositNonce, // Deposit tx should use deposit nonce
	}

<<<<<<< HEAD
	clearComputedFieldsOnReceipts(t, receipts)
	if err := receipts.DeriveFields(params.TestChainConfig, hash, number.Uint64(), 0, txs); err != nil {
=======
	// Re-derive receipts.
	basefee := big.NewInt(1000)
	derivedReceipts := clearComputedFieldsOnReceipts(receipts)
	err := Receipts(derivedReceipts).DeriveFields(params.TestChainConfig, blockHash, blockNumber.Uint64(), basefee, txs)
	if err != nil {
>>>>>>> 7e3b149b
		t.Fatalf("DeriveFields(...) = %v, want <nil>", err)
	}

<<<<<<< HEAD
	logIndex := uint(0)
	for i := range receipts {
		if receipts[i].Type != txs[i].Type() {
			t.Errorf("receipts[%d].Type = %d, want %d", i, receipts[i].Type, txs[i].Type())
		}
		if receipts[i].TxHash != txs[i].Hash() {
			t.Errorf("receipts[%d].TxHash = %s, want %s", i, receipts[i].TxHash.String(), txs[i].Hash().String())
		}
		if receipts[i].BlockHash != hash {
			t.Errorf("receipts[%d].BlockHash = %s, want %s", i, receipts[i].BlockHash.String(), hash.String())
		}
		if receipts[i].BlockNumber.Cmp(number) != 0 {
			t.Errorf("receipts[%c].BlockNumber = %s, want %s", i, receipts[i].BlockNumber.String(), number.String())
		}
		if receipts[i].TransactionIndex != uint(i) {
			t.Errorf("receipts[%d].TransactionIndex = %d, want %d", i, receipts[i].TransactionIndex, i)
		}
		if receipts[i].GasUsed != txs[i].Gas() {
			t.Errorf("receipts[%d].GasUsed = %d, want %d", i, receipts[i].GasUsed, txs[i].Gas())
		}
		if txs[i].To() != nil && receipts[i].ContractAddress != (common.Address{}) {
			t.Errorf("receipts[%d].ContractAddress = %s, want %s", i, receipts[i].ContractAddress.String(), (common.Address{}).String())
		}
		from, _ := Sender(signer, txs[i])
		contractAddress := crypto.CreateAddress(from, nonces[i])
		if txs[i].To() == nil && receipts[i].ContractAddress != contractAddress {
			t.Errorf("receipts[%d].ContractAddress = %s, want %s", i, receipts[i].ContractAddress.String(), contractAddress.String())
		}
		for j := range receipts[i].Logs {
			if receipts[i].Logs[j].BlockNumber != number.Uint64() {
				t.Errorf("receipts[%d].Logs[%d].BlockNumber = %d, want %d", i, j, receipts[i].Logs[j].BlockNumber, number.Uint64())
			}
			if receipts[i].Logs[j].BlockHash != hash {
				t.Errorf("receipts[%d].Logs[%d].BlockHash = %s, want %s", i, j, receipts[i].Logs[j].BlockHash.String(), hash.String())
			}
			if receipts[i].Logs[j].TxHash != txs[i].Hash() {
				t.Errorf("receipts[%d].Logs[%d].TxHash = %s, want %s", i, j, receipts[i].Logs[j].TxHash.String(), txs[i].Hash().String())
			}
			if receipts[i].Logs[j].TxIndex != uint(i) {
				t.Errorf("receipts[%d].Logs[%d].TransactionIndex = %d, want %d", i, j, receipts[i].Logs[j].TxIndex, i)
			}
			if receipts[i].Logs[j].Index != logIndex {
				t.Errorf("receipts[%d].Logs[%d].Index = %d, want %d", i, j, receipts[i].Logs[j].Index, logIndex)
			}
			logIndex++
		}
=======
	// Check diff of receipts against derivedReceipts.
	r1, err := json.MarshalIndent(receipts, "", "  ")
	if err != nil {
		t.Fatal("error marshaling input receipts:", err)
	}
	r2, err := json.MarshalIndent(derivedReceipts, "", "  ")
	if err != nil {
		t.Fatal("error marshaling derived receipts:", err)
	}
	d := diff.Diff(string(r1), string(r2))
	if d != "" {
		t.Fatal("receipts differ:", d)
>>>>>>> 7e3b149b
	}
}

// TestTypedReceiptEncodingDecoding reproduces a flaw that existed in the receipt
// rlp decoder, which failed due to a shadowing error.
func TestTypedReceiptEncodingDecoding(t *testing.T) {
	var payload = common.FromHex("f9043eb9010c01f90108018262d4b9010000000000000000000000000000000000000000000000000000000000000000000000000000000000000000000000000000000000000000000000000000000000000000000000000000000000000000000000000000000000000000000000000000000000000000000000000000000000000000000000000000000000000000000000000000000000000000000000000000000000000000000000000000000000000000000000000000000000000000000000000000000000000000000000000000000000000000000000000000000000000000000000000000000000000000000000000000000000000000000000000000000000000000000000000000000000c0b9010c01f901080182cd14b9010000000000000000000000000000000000000000000000000000000000000000000000000000000000000000000000000000000000000000000000000000000000000000000000000000000000000000000000000000000000000000000000000000000000000000000000000000000000000000000000000000000000000000000000000000000000000000000000000000000000000000000000000000000000000000000000000000000000000000000000000000000000000000000000000000000000000000000000000000000000000000000000000000000000000000000000000000000000000000000000000000000000000000000000000000000000c0b9010d01f901090183013754b9010000000000000000000000000000000000000000000000000000000000000000000000000000000000000000000000000000000000000000000000000000000000000000000000000000000000000000000000000000000000000000000000000000000000000000000000000000000000000000000000000000000000000000000000000000000000000000000000000000000000000000000000000000000000000000000000000000000000000000000000000000000000000000000000000000000000000000000000000000000000000000000000000000000000000000000000000000000000000000000000000000000000000000000000000000000000c0b9010d01f90109018301a194b9010000000000000000000000000000000000000000000000000000000000000000000000000000000000000000000000000000000000000000000000000000000000000000000000000000000000000000000000000000000000000000000000000000000000000000000000000000000000000000000000000000000000000000000000000000000000000000000000000000000000000000000000000000000000000000000000000000000000000000000000000000000000000000000000000000000000000000000000000000000000000000000000000000000000000000000000000000000000000000000000000000000000000000000000000000000000c0")
	check := func(bundle []*Receipt) {
		t.Helper()
		for i, receipt := range bundle {
			if got, want := receipt.Type, uint8(1); got != want {
				t.Fatalf("bundle %d: got %x, want %x", i, got, want)
			}
		}
	}
	{
		var bundle []*Receipt
		rlp.DecodeBytes(payload, &bundle)
		check(bundle)
	}
	{
		var bundle []*Receipt
		r := bytes.NewReader(payload)
		s := rlp.NewStream(r, uint64(len(payload)))
		if err := s.Decode(&bundle); err != nil {
			t.Fatal(err)
		}
		check(bundle)
	}
}

func TestReceiptMarshalBinary(t *testing.T) {
	// Legacy Receipt
	legacyReceipt.Bloom = CreateBloom(Receipts{legacyReceipt})
	have, err := legacyReceipt.MarshalBinary()
	if err != nil {
		t.Fatalf("marshal binary error: %v", err)
	}
	legacyReceipts := Receipts{legacyReceipt}
	buf := new(bytes.Buffer)
	legacyReceipts.EncodeIndex(0, buf)
	haveEncodeIndex := buf.Bytes()
	if !bytes.Equal(have, haveEncodeIndex) {
		t.Errorf("BinaryMarshal and EncodeIndex mismatch, got %x want %x", have, haveEncodeIndex)
	}
	buf.Reset()
	if err := legacyReceipt.EncodeRLP(buf); err != nil {
		t.Fatalf("encode rlp error: %v", err)
	}
	haveRLPEncode := buf.Bytes()
	if !bytes.Equal(have, haveRLPEncode) {
		t.Errorf("BinaryMarshal and EncodeRLP mismatch for legacy tx, got %x want %x", have, haveRLPEncode)
	}
	legacyWant := common.FromHex("f901c58001b9010000000000000010000000000000000000000000000000000000000000000000000000000000000000000000000000000000000000000000000000000000000000000000500000000000000000000000000000000000014000000000000000000000000000000000000000000000000000000000000000000000000000010000080000000000000000000004000000000000000000000000000040000000000000000000000000000800000000000000000000000000000000000000000000000000000400000000000000000000000000000000000000000000000000000000000010000000000000000000000000000000000000000000000000000000000000f8bef85d940000000000000000000000000000000000000011f842a0000000000000000000000000000000000000000000000000000000000000deada0000000000000000000000000000000000000000000000000000000000000beef830100fff85d940000000000000000000000000000000000000111f842a0000000000000000000000000000000000000000000000000000000000000deada0000000000000000000000000000000000000000000000000000000000000beef830100ff")
	if !bytes.Equal(have, legacyWant) {
		t.Errorf("encoded RLP mismatch, got %x want %x", have, legacyWant)
	}

	// 2930 Receipt
	buf.Reset()
	accessListReceipt.Bloom = CreateBloom(Receipts{accessListReceipt})
	have, err = accessListReceipt.MarshalBinary()
	if err != nil {
		t.Fatalf("marshal binary error: %v", err)
	}
	accessListReceipts := Receipts{accessListReceipt}
	accessListReceipts.EncodeIndex(0, buf)
	haveEncodeIndex = buf.Bytes()
	if !bytes.Equal(have, haveEncodeIndex) {
		t.Errorf("BinaryMarshal and EncodeIndex mismatch, got %x want %x", have, haveEncodeIndex)
	}
	accessListWant := common.FromHex("01f901c58001b9010000000000000010000000000000000000000000000000000000000000000000000000000000000000000000000000000000000000000000000000000000000000000000500000000000000000000000000000000000014000000000000000000000000000000000000000000000000000000000000000000000000000010000080000000000000000000004000000000000000000000000000040000000000000000000000000000800000000000000000000000000000000000000000000000000000400000000000000000000000000000000000000000000000000000000000010000000000000000000000000000000000000000000000000000000000000f8bef85d940000000000000000000000000000000000000011f842a0000000000000000000000000000000000000000000000000000000000000deada0000000000000000000000000000000000000000000000000000000000000beef830100fff85d940000000000000000000000000000000000000111f842a0000000000000000000000000000000000000000000000000000000000000deada0000000000000000000000000000000000000000000000000000000000000beef830100ff")
	if !bytes.Equal(have, accessListWant) {
		t.Errorf("encoded RLP mismatch, got %x want %x", have, accessListWant)
	}

	// 1559 Receipt
	buf.Reset()
	eip1559Receipt.Bloom = CreateBloom(Receipts{eip1559Receipt})
	have, err = eip1559Receipt.MarshalBinary()
	if err != nil {
		t.Fatalf("marshal binary error: %v", err)
	}
	eip1559Receipts := Receipts{eip1559Receipt}
	eip1559Receipts.EncodeIndex(0, buf)
	haveEncodeIndex = buf.Bytes()
	if !bytes.Equal(have, haveEncodeIndex) {
		t.Errorf("BinaryMarshal and EncodeIndex mismatch, got %x want %x", have, haveEncodeIndex)
	}
	eip1559Want := common.FromHex("02f901c58001b9010000000000000010000000000000000000000000000000000000000000000000000000000000000000000000000000000000000000000000000000000000000000000000500000000000000000000000000000000000014000000000000000000000000000000000000000000000000000000000000000000000000000010000080000000000000000000004000000000000000000000000000040000000000000000000000000000800000000000000000000000000000000000000000000000000000400000000000000000000000000000000000000000000000000000000000010000000000000000000000000000000000000000000000000000000000000f8bef85d940000000000000000000000000000000000000011f842a0000000000000000000000000000000000000000000000000000000000000deada0000000000000000000000000000000000000000000000000000000000000beef830100fff85d940000000000000000000000000000000000000111f842a0000000000000000000000000000000000000000000000000000000000000deada0000000000000000000000000000000000000000000000000000000000000beef830100ff")
	if !bytes.Equal(have, eip1559Want) {
		t.Errorf("encoded RLP mismatch, got %x want %x", have, eip1559Want)
	}
}

func TestReceiptUnmarshalBinary(t *testing.T) {
	// Legacy Receipt
	legacyBinary := common.FromHex("f901c58001b9010000000000000010000000000000000000000000000000000000000000000000000000000000000000000000000000000000000000000000000000000000000000000000500000000000000000000000000000000000014000000000000000000000000000000000000000000000000000000000000000000000000000010000080000000000000000000004000000000000000000000000000040000000000000000000000000000800000000000000000000000000000000000000000000000000000400000000000000000000000000000000000000000000000000000000000010000000000000000000000000000000000000000000000000000000000000f8bef85d940000000000000000000000000000000000000011f842a0000000000000000000000000000000000000000000000000000000000000deada0000000000000000000000000000000000000000000000000000000000000beef830100fff85d940000000000000000000000000000000000000111f842a0000000000000000000000000000000000000000000000000000000000000deada0000000000000000000000000000000000000000000000000000000000000beef830100ff")
	gotLegacyReceipt := new(Receipt)
	if err := gotLegacyReceipt.UnmarshalBinary(legacyBinary); err != nil {
		t.Fatalf("unmarshal binary error: %v", err)
	}
	legacyReceipt.Bloom = CreateBloom(Receipts{legacyReceipt})
	if !reflect.DeepEqual(gotLegacyReceipt, legacyReceipt) {
		t.Errorf("receipt unmarshalled from binary mismatch, got %v want %v", gotLegacyReceipt, legacyReceipt)
	}

	// 2930 Receipt
	accessListBinary := common.FromHex("01f901c58001b9010000000000000010000000000000000000000000000000000000000000000000000000000000000000000000000000000000000000000000000000000000000000000000500000000000000000000000000000000000014000000000000000000000000000000000000000000000000000000000000000000000000000010000080000000000000000000004000000000000000000000000000040000000000000000000000000000800000000000000000000000000000000000000000000000000000400000000000000000000000000000000000000000000000000000000000010000000000000000000000000000000000000000000000000000000000000f8bef85d940000000000000000000000000000000000000011f842a0000000000000000000000000000000000000000000000000000000000000deada0000000000000000000000000000000000000000000000000000000000000beef830100fff85d940000000000000000000000000000000000000111f842a0000000000000000000000000000000000000000000000000000000000000deada0000000000000000000000000000000000000000000000000000000000000beef830100ff")
	gotAccessListReceipt := new(Receipt)
	if err := gotAccessListReceipt.UnmarshalBinary(accessListBinary); err != nil {
		t.Fatalf("unmarshal binary error: %v", err)
	}
	accessListReceipt.Bloom = CreateBloom(Receipts{accessListReceipt})
	if !reflect.DeepEqual(gotAccessListReceipt, accessListReceipt) {
		t.Errorf("receipt unmarshalled from binary mismatch, got %v want %v", gotAccessListReceipt, accessListReceipt)
	}

	// 1559 Receipt
	eip1559RctBinary := common.FromHex("02f901c58001b9010000000000000010000000000000000000000000000000000000000000000000000000000000000000000000000000000000000000000000000000000000000000000000500000000000000000000000000000000000014000000000000000000000000000000000000000000000000000000000000000000000000000010000080000000000000000000004000000000000000000000000000040000000000000000000000000000800000000000000000000000000000000000000000000000000000400000000000000000000000000000000000000000000000000000000000010000000000000000000000000000000000000000000000000000000000000f8bef85d940000000000000000000000000000000000000011f842a0000000000000000000000000000000000000000000000000000000000000deada0000000000000000000000000000000000000000000000000000000000000beef830100fff85d940000000000000000000000000000000000000111f842a0000000000000000000000000000000000000000000000000000000000000deada0000000000000000000000000000000000000000000000000000000000000beef830100ff")
	got1559Receipt := new(Receipt)
	if err := got1559Receipt.UnmarshalBinary(eip1559RctBinary); err != nil {
		t.Fatalf("unmarshal binary error: %v", err)
	}
	eip1559Receipt.Bloom = CreateBloom(Receipts{eip1559Receipt})
	if !reflect.DeepEqual(got1559Receipt, eip1559Receipt) {
		t.Errorf("receipt unmarshalled from binary mismatch, got %v want %v", got1559Receipt, eip1559Receipt)
	}
}

<<<<<<< HEAD
func TestBedrockDepositReceiptUnchanged(t *testing.T) {
	expectedRlp := common.FromHex("7EF90156A003000000000000000000000000000000000000000000000000000000000000000AB9010000000000000000000000000000000000000000000000000000000000000000000000000000000000000000000000000000000000000000000000000000000000000000000000000000000000000000000000000000000000000000000000000000000000000000000000000000000000000000000000000000000000000000000000000000000000000000000000000000000000000000000000000000000000000000000000000000000000000000000000000000000000000000000000000000000000000000000000000000000000000000000000000000000000000000000000000000000000000000000000000000000000000000000000000000000000F0D7940000000000000000000000000000000000000033C001D7940000000000000000000000000000000000000333C002")
	// Deposit receipt with no nonce
	receipt := &Receipt{
		Type:              DepositTxType,
		PostState:         common.Hash{3}.Bytes(),
		CumulativeGasUsed: 10,
		Logs: []*Log{
			{Address: common.BytesToAddress([]byte{0x33}), Data: []byte{1}, Topics: []common.Hash{}},
			{Address: common.BytesToAddress([]byte{0x03, 0x33}), Data: []byte{2}, Topics: []common.Hash{}},
		},
		TxHash:          common.Hash{},
		ContractAddress: common.BytesToAddress([]byte{0x03, 0x33, 0x33}),
		GasUsed:         4,
	}

	rlp, err := receipt.MarshalBinary()
	require.NoError(t, err)
	require.Equal(t, expectedRlp, rlp)

	// Consensus values should be unchanged after reparsing
	parsed := new(Receipt)
	err = parsed.UnmarshalBinary(rlp)
	require.NoError(t, err)
	require.Equal(t, receipt.Status, parsed.Status)
	require.Equal(t, receipt.CumulativeGasUsed, parsed.CumulativeGasUsed)
	require.Equal(t, receipt.Bloom, parsed.Bloom)
	require.EqualValues(t, receipt.Logs, parsed.Logs)
	// And still shouldn't have a nonce
	require.Nil(t, parsed.DepositNonce)
}

func clearComputedFieldsOnReceipts(t *testing.T, receipts Receipts) {
	t.Helper()

	for _, receipt := range receipts {
		clearComputedFieldsOnReceipt(t, receipt)
=======
func clearComputedFieldsOnReceipts(receipts []*Receipt) []*Receipt {
	r := make([]*Receipt, len(receipts))
	for i, receipt := range receipts {
		r[i] = clearComputedFieldsOnReceipt(receipt)
>>>>>>> 7e3b149b
	}
	return r
}

func clearComputedFieldsOnReceipt(receipt *Receipt) *Receipt {
	cpy := *receipt
	cpy.TxHash = common.Hash{0xff, 0xff, 0x11}
	cpy.BlockHash = common.Hash{0xff, 0xff, 0x22}
	cpy.BlockNumber = big.NewInt(math.MaxUint32)
	cpy.TransactionIndex = math.MaxUint32
	cpy.ContractAddress = common.Address{0xff, 0xff, 0x33}
	cpy.GasUsed = 0xffffffff
	cpy.Logs = clearComputedFieldsOnLogs(receipt.Logs)
	return &cpy
}

func clearComputedFieldsOnLogs(logs []*Log) []*Log {
	l := make([]*Log, len(logs))
	for i, log := range logs {
		cpy := *log
		cpy.BlockNumber = math.MaxUint32
		cpy.BlockHash = common.Hash{}
		cpy.TxHash = common.Hash{}
		cpy.TxIndex = math.MaxUint32
		cpy.Index = math.MaxUint32
		l[i] = &cpy
	}
<<<<<<< HEAD
}

func clearComputedFieldsOnLog(t *testing.T, log *Log) {
	t.Helper()

	log.BlockNumber = math.MaxUint32
	log.BlockHash = common.Hash{}
	log.TxHash = common.Hash{}
	log.TxIndex = math.MaxUint32
	log.Index = math.MaxUint32
}

func TestRoundTripReceipt(t *testing.T) {
	tests := []struct {
		name string
		rcpt *Receipt
	}{
		{name: "Legacy", rcpt: legacyReceipt},
		{name: "AccessList", rcpt: accessListReceipt},
		{name: "EIP1559", rcpt: eip1559Receipt},
		{name: "DepositNoNonce", rcpt: depositReceiptNoNonce},
		{name: "DepositWithNonce", rcpt: depositReceiptWithNonce},
	}
	for _, test := range tests {
		t.Run(test.name, func(t *testing.T) {
			data, err := test.rcpt.MarshalBinary()
			require.NoError(t, err)

			d := &Receipt{}
			err = d.UnmarshalBinary(data)
			require.NoError(t, err)
			require.Equal(t, test.rcpt, d)
		})

		t.Run(fmt.Sprintf("%sRejectExtraData", test.name), func(t *testing.T) {
			data, err := test.rcpt.MarshalBinary()
			require.NoError(t, err)
			data = append(data, 1, 2, 3, 4)
			d := &Receipt{}
			err = d.UnmarshalBinary(data)
			require.Error(t, err)
		})
	}
}

func TestRoundTripReceiptForStorage(t *testing.T) {
	tests := []struct {
		name string
		rcpt *Receipt
	}{
		{name: "Legacy", rcpt: legacyReceipt},
		{name: "AccessList", rcpt: accessListReceipt},
		{name: "EIP1559", rcpt: eip1559Receipt},
		{name: "DepositNoNonce", rcpt: depositReceiptNoNonce},
		{name: "DepositWithNonce", rcpt: depositReceiptWithNonce},
	}
	for _, test := range tests {
		t.Run(test.name, func(t *testing.T) {
			data, err := rlp.EncodeToBytes((*ReceiptForStorage)(test.rcpt))
			require.NoError(t, err)

			d := &ReceiptForStorage{}
			err = rlp.DecodeBytes(data, d)
			require.NoError(t, err)
			// Only check the stored fields - the others are derived later
			require.Equal(t, test.rcpt.Status, d.Status)
			require.Equal(t, test.rcpt.CumulativeGasUsed, d.CumulativeGasUsed)
			require.Equal(t, test.rcpt.Logs, d.Logs)
			require.Equal(t, test.rcpt.DepositNonce, d.DepositNonce)
		})
	}
=======
	return l
>>>>>>> 7e3b149b
}<|MERGE_RESOLUTION|>--- conflicted
+++ resolved
@@ -18,11 +18,8 @@
 
 import (
 	"bytes"
-<<<<<<< HEAD
+	"encoding/json"
 	"fmt"
-=======
-	"encoding/json"
->>>>>>> 7e3b149b
 	"math"
 	"math/big"
 	"reflect"
@@ -31,11 +28,8 @@
 	"github.com/ethereum/go-ethereum/common"
 	"github.com/ethereum/go-ethereum/params"
 	"github.com/ethereum/go-ethereum/rlp"
-<<<<<<< HEAD
+	"github.com/kylelemons/godebug/diff"
 	"github.com/stretchr/testify/require"
-=======
-	"github.com/kylelemons/godebug/diff"
->>>>>>> 7e3b149b
 )
 
 var (
@@ -182,18 +176,15 @@
 			GasFeeCap: big.NewInt(1055),
 		}),
 		NewTx(&DepositTx{
-			Value: big.NewInt(3),
-			Gas:   4,
+			To:    nil, // contract creation
+			Value: big.NewInt(6),
+			Gas:   50,
 		}),
 	}
-<<<<<<< HEAD
 	depNonce := uint64(7)
-=======
-
 	blockNumber := big.NewInt(1)
 	blockHash := common.BytesToHash([]byte{0x03, 0x14})
 
->>>>>>> 7e3b149b
 	// Create the corresponding receipts
 	receipts := Receipts{
 		&Receipt{
@@ -300,87 +291,47 @@
 		},
 		&Receipt{
 			Type:              DepositTxType,
-			PostState:         common.Hash{3}.Bytes(),
-			CumulativeGasUsed: 10,
+			PostState:         common.Hash{5}.Bytes(),
+			CumulativeGasUsed: 50 + 15,
 			Logs: []*Log{
-				{Address: common.BytesToAddress([]byte{0x33})},
-				{Address: common.BytesToAddress([]byte{0x03, 0x33})},
-			},
-			TxHash:          txs[3].Hash(),
-			ContractAddress: common.BytesToAddress([]byte{0x03, 0x33, 0x33}),
-			GasUsed:         4,
-			DepositNonce:    &depNonce,
-		},
-	}
-
-	nonces := []uint64{
-		txs[0].Nonce(),
-		txs[1].Nonce(),
-		txs[2].Nonce(),
-		*receipts[3].DepositNonce, // Deposit tx should use deposit nonce
-	}
-
-<<<<<<< HEAD
-	clearComputedFieldsOnReceipts(t, receipts)
-	if err := receipts.DeriveFields(params.TestChainConfig, hash, number.Uint64(), 0, txs); err != nil {
-=======
+				{
+					Address: common.BytesToAddress([]byte{0x33}),
+					// derived fields:
+					BlockNumber: blockNumber.Uint64(),
+					TxHash:      txs[5].Hash(),
+					TxIndex:     5,
+					BlockHash:   blockHash,
+					Index:       4,
+				},
+				{
+					Address: common.BytesToAddress([]byte{0x03, 0x33}),
+					// derived fields:
+					BlockNumber: blockNumber.Uint64(),
+					TxHash:      txs[5].Hash(),
+					TxIndex:     5,
+					BlockHash:   blockHash,
+					Index:       5,
+				},
+			},
+			TxHash:            txs[5].Hash(),
+			ContractAddress:   common.HexToAddress("0xbd770416a3345f91e4b34576cb804a576fa48eb1"),
+			GasUsed:           50,
+			EffectiveGasPrice: big.NewInt(0),
+			BlockHash:         blockHash,
+			BlockNumber:       blockNumber,
+			TransactionIndex:  5,
+			DepositNonce:      &depNonce,
+		},
+	}
+
 	// Re-derive receipts.
 	basefee := big.NewInt(1000)
 	derivedReceipts := clearComputedFieldsOnReceipts(receipts)
-	err := Receipts(derivedReceipts).DeriveFields(params.TestChainConfig, blockHash, blockNumber.Uint64(), basefee, txs)
+	err := Receipts(derivedReceipts).DeriveFields(params.TestChainConfig, blockHash, blockNumber.Uint64(), 0, basefee, txs)
 	if err != nil {
->>>>>>> 7e3b149b
 		t.Fatalf("DeriveFields(...) = %v, want <nil>", err)
 	}
 
-<<<<<<< HEAD
-	logIndex := uint(0)
-	for i := range receipts {
-		if receipts[i].Type != txs[i].Type() {
-			t.Errorf("receipts[%d].Type = %d, want %d", i, receipts[i].Type, txs[i].Type())
-		}
-		if receipts[i].TxHash != txs[i].Hash() {
-			t.Errorf("receipts[%d].TxHash = %s, want %s", i, receipts[i].TxHash.String(), txs[i].Hash().String())
-		}
-		if receipts[i].BlockHash != hash {
-			t.Errorf("receipts[%d].BlockHash = %s, want %s", i, receipts[i].BlockHash.String(), hash.String())
-		}
-		if receipts[i].BlockNumber.Cmp(number) != 0 {
-			t.Errorf("receipts[%c].BlockNumber = %s, want %s", i, receipts[i].BlockNumber.String(), number.String())
-		}
-		if receipts[i].TransactionIndex != uint(i) {
-			t.Errorf("receipts[%d].TransactionIndex = %d, want %d", i, receipts[i].TransactionIndex, i)
-		}
-		if receipts[i].GasUsed != txs[i].Gas() {
-			t.Errorf("receipts[%d].GasUsed = %d, want %d", i, receipts[i].GasUsed, txs[i].Gas())
-		}
-		if txs[i].To() != nil && receipts[i].ContractAddress != (common.Address{}) {
-			t.Errorf("receipts[%d].ContractAddress = %s, want %s", i, receipts[i].ContractAddress.String(), (common.Address{}).String())
-		}
-		from, _ := Sender(signer, txs[i])
-		contractAddress := crypto.CreateAddress(from, nonces[i])
-		if txs[i].To() == nil && receipts[i].ContractAddress != contractAddress {
-			t.Errorf("receipts[%d].ContractAddress = %s, want %s", i, receipts[i].ContractAddress.String(), contractAddress.String())
-		}
-		for j := range receipts[i].Logs {
-			if receipts[i].Logs[j].BlockNumber != number.Uint64() {
-				t.Errorf("receipts[%d].Logs[%d].BlockNumber = %d, want %d", i, j, receipts[i].Logs[j].BlockNumber, number.Uint64())
-			}
-			if receipts[i].Logs[j].BlockHash != hash {
-				t.Errorf("receipts[%d].Logs[%d].BlockHash = %s, want %s", i, j, receipts[i].Logs[j].BlockHash.String(), hash.String())
-			}
-			if receipts[i].Logs[j].TxHash != txs[i].Hash() {
-				t.Errorf("receipts[%d].Logs[%d].TxHash = %s, want %s", i, j, receipts[i].Logs[j].TxHash.String(), txs[i].Hash().String())
-			}
-			if receipts[i].Logs[j].TxIndex != uint(i) {
-				t.Errorf("receipts[%d].Logs[%d].TransactionIndex = %d, want %d", i, j, receipts[i].Logs[j].TxIndex, i)
-			}
-			if receipts[i].Logs[j].Index != logIndex {
-				t.Errorf("receipts[%d].Logs[%d].Index = %d, want %d", i, j, receipts[i].Logs[j].Index, logIndex)
-			}
-			logIndex++
-		}
-=======
 	// Check diff of receipts against derivedReceipts.
 	r1, err := json.MarshalIndent(receipts, "", "  ")
 	if err != nil {
@@ -393,7 +344,6 @@
 	d := diff.Diff(string(r1), string(r2))
 	if d != "" {
 		t.Fatal("receipts differ:", d)
->>>>>>> 7e3b149b
 	}
 }
 
@@ -524,7 +474,6 @@
 	}
 }
 
-<<<<<<< HEAD
 func TestBedrockDepositReceiptUnchanged(t *testing.T) {
 	expectedRlp := common.FromHex("7EF90156A003000000000000000000000000000000000000000000000000000000000000000AB9010000000000000000000000000000000000000000000000000000000000000000000000000000000000000000000000000000000000000000000000000000000000000000000000000000000000000000000000000000000000000000000000000000000000000000000000000000000000000000000000000000000000000000000000000000000000000000000000000000000000000000000000000000000000000000000000000000000000000000000000000000000000000000000000000000000000000000000000000000000000000000000000000000000000000000000000000000000000000000000000000000000000000000000000000000000000F0D7940000000000000000000000000000000000000033C001D7940000000000000000000000000000000000000333C002")
 	// Deposit receipt with no nonce
@@ -557,17 +506,10 @@
 	require.Nil(t, parsed.DepositNonce)
 }
 
-func clearComputedFieldsOnReceipts(t *testing.T, receipts Receipts) {
-	t.Helper()
-
-	for _, receipt := range receipts {
-		clearComputedFieldsOnReceipt(t, receipt)
-=======
 func clearComputedFieldsOnReceipts(receipts []*Receipt) []*Receipt {
 	r := make([]*Receipt, len(receipts))
 	for i, receipt := range receipts {
 		r[i] = clearComputedFieldsOnReceipt(receipt)
->>>>>>> 7e3b149b
 	}
 	return r
 }
@@ -595,17 +537,7 @@
 		cpy.Index = math.MaxUint32
 		l[i] = &cpy
 	}
-<<<<<<< HEAD
-}
-
-func clearComputedFieldsOnLog(t *testing.T, log *Log) {
-	t.Helper()
-
-	log.BlockNumber = math.MaxUint32
-	log.BlockHash = common.Hash{}
-	log.TxHash = common.Hash{}
-	log.TxIndex = math.MaxUint32
-	log.Index = math.MaxUint32
+	return l
 }
 
 func TestRoundTripReceipt(t *testing.T) {
@@ -667,7 +599,4 @@
 			require.Equal(t, test.rcpt.DepositNonce, d.DepositNonce)
 		})
 	}
-=======
-	return l
->>>>>>> 7e3b149b
 }