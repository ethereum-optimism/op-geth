// Copyright 2014 The go-ethereum Authors
// This file is part of the go-ethereum library.
//
// The go-ethereum library is free software: you can redistribute it and/or modify
// it under the terms of the GNU Lesser General Public License as published by
// the Free Software Foundation, either version 3 of the License, or
// (at your option) any later version.
//
// The go-ethereum library is distributed in the hope that it will be useful,
// but WITHOUT ANY WARRANTY; without even the implied warranty of
// MERCHANTABILITY or FITNESS FOR A PARTICULAR PURPOSE. See the
// GNU Lesser General Public License for more details.
//
// You should have received a copy of the GNU Lesser General Public License
// along with the go-ethereum library. If not, see <http://www.gnu.org/licenses/>.

package vm

import (
	"errors"
	"math/big"
	"sync/atomic"

	"github.com/ethereum/go-ethereum/common"
	"github.com/ethereum/go-ethereum/core/state"
	"github.com/ethereum/go-ethereum/core/tracing"
	"github.com/ethereum/go-ethereum/core/types"
	"github.com/ethereum/go-ethereum/crypto"
	"github.com/ethereum/go-ethereum/params"
	"github.com/holiman/uint256"
)

type (
	// CanTransferFunc is the signature of a transfer guard function
	CanTransferFunc func(StateDB, common.Address, *uint256.Int) bool
	// TransferFunc is the signature of a transfer function
	TransferFunc func(StateDB, common.Address, common.Address, *uint256.Int)
	// GetHashFunc returns the n'th block hash in the blockchain
	// and is used by the BLOCKHASH EVM op code.
	GetHashFunc func(uint64) common.Hash
)

func (evm *EVM) precompile(addr common.Address) (PrecompiledContract, bool) {
<<<<<<< HEAD
	var precompiles map[common.Address]PrecompiledContract
	switch {
	case evm.chainRules.IsOptimismGranite:
		precompiles = PrecompiledContractsGranite
	case evm.chainRules.IsOptimismFjord:
		precompiles = PrecompiledContractsFjord
	case evm.chainRules.IsVerkle:
		precompiles = PrecompiledContractsVerkle
	case evm.chainRules.IsPrague:
		precompiles = PrecompiledContractsPrague
	case evm.chainRules.IsCancun:
		precompiles = PrecompiledContractsCancun
	case evm.chainRules.IsBerlin:
		precompiles = PrecompiledContractsBerlin
	case evm.chainRules.IsIstanbul:
		precompiles = PrecompiledContractsIstanbul
	case evm.chainRules.IsByzantium:
		precompiles = PrecompiledContractsByzantium
	default:
		precompiles = PrecompiledContractsHomestead
	}
	p, ok := precompiles[addr]
	if evm.Config.PrecompileOverrides != nil {
		override := evm.Config.PrecompileOverrides(evm.chainRules, p, addr)
		return override, override != nil
	}
=======
	p, ok := evm.precompiles[addr]
>>>>>>> c350d3ac
	return p, ok
}

// BlockContext provides the EVM with auxiliary information. Once provided
// it shouldn't be modified.
type BlockContext struct {
	// CanTransfer returns whether the account contains
	// sufficient ether to transfer the value
	CanTransfer CanTransferFunc
	// Transfer transfers ether from one account to the other
	Transfer TransferFunc
	// GetHash returns the hash corresponding to n
	GetHash GetHashFunc
	// L1CostFunc returns the L1 cost of the rollup message, the function may be nil, or return nil
	L1CostFunc types.L1CostFunc

	// Block information
	Coinbase    common.Address // Provides information for COINBASE
	GasLimit    uint64         // Provides information for GASLIMIT
	BlockNumber *big.Int       // Provides information for NUMBER
	Time        uint64         // Provides information for TIME
	Difficulty  *big.Int       // Provides information for DIFFICULTY
	BaseFee     *big.Int       // Provides information for BASEFEE (0 if vm runs with NoBaseFee flag and 0 gas price)
	BlobBaseFee *big.Int       // Provides information for BLOBBASEFEE (0 if vm runs with NoBaseFee flag and 0 blob gas price)
	Random      *common.Hash   // Provides information for PREVRANDAO
}

// TxContext provides the EVM with information about a transaction.
// All fields can change between transactions.
type TxContext struct {
	// Message information
	Origin       common.Address      // Provides information for ORIGIN
	GasPrice     *big.Int            // Provides information for GASPRICE (and is used to zero the basefee if NoBaseFee is set)
	BlobHashes   []common.Hash       // Provides information for BLOBHASH
	BlobFeeCap   *big.Int            // Is used to zero the blobbasefee if NoBaseFee is set
	AccessEvents *state.AccessEvents // Capture all state accesses for this tx
}

// EVM is the Ethereum Virtual Machine base object and provides
// the necessary tools to run a contract on the given state with
// the provided context. It should be noted that any error
// generated through any of the calls should be considered a
// revert-state-and-consume-all-gas operation, no checks on
// specific errors should ever be performed. The interpreter makes
// sure that any errors generated are to be considered faulty code.
//
// The EVM should never be reused and is not thread safe.
type EVM struct {
	// Context provides auxiliary blockchain related information
	Context BlockContext
	TxContext
	// StateDB gives access to the underlying state
	StateDB StateDB
	// Depth is the current call stack
	depth int

	// chainConfig contains information about the current chain
	chainConfig *params.ChainConfig
	// chain rules contains the chain rules for the current epoch
	chainRules params.Rules
	// virtual machine configuration options used to initialise the
	// evm.
	Config Config
	// global (to this context) ethereum virtual machine
	// used throughout the execution of the tx.
	interpreter *EVMInterpreter
	// abort is used to abort the EVM calling operations
	abort atomic.Bool
	// callGasTemp holds the gas available for the current call. This is needed because the
	// available gas is calculated in gasCall* according to the 63/64 rule and later
	// applied in opCall*.
	callGasTemp uint64
	// precompiles holds the precompiled contracts for the current epoch
	precompiles map[common.Address]PrecompiledContract
}

// NewEVM returns a new EVM. The returned EVM is not thread safe and should
// only ever be used *once*.
func NewEVM(blockCtx BlockContext, txCtx TxContext, statedb StateDB, chainConfig *params.ChainConfig, config Config) *EVM {
	evm := &EVM{
		Context:     blockCtx,
		TxContext:   txCtx,
		StateDB:     statedb,
		Config:      config,
		chainConfig: chainConfig,
		chainRules:  chainConfig.Rules(blockCtx.BlockNumber, blockCtx.Random != nil, blockCtx.Time),
	}
	evm.precompiles = activePrecompiledContracts(evm.chainRules)
	evm.interpreter = NewEVMInterpreter(evm)
	return evm
}

// SetPrecompiles sets the precompiled contracts for the EVM.
// This method is only used through RPC calls.
// It is not thread-safe.
func (evm *EVM) SetPrecompiles(precompiles PrecompiledContracts) {
	evm.precompiles = precompiles
}

// Reset resets the EVM with a new transaction context.Reset
// This is not threadsafe and should only be done very cautiously.
func (evm *EVM) Reset(txCtx TxContext, statedb StateDB) {
	if evm.chainRules.IsEIP4762 {
		txCtx.AccessEvents = state.NewAccessEvents(statedb.PointCache())
	}
	evm.TxContext = txCtx
	evm.StateDB = statedb
}

// Cancel cancels any running EVM operation. This may be called concurrently and
// it's safe to be called multiple times.
func (evm *EVM) Cancel() {
	evm.abort.Store(true)
}

// Cancelled returns true if Cancel has been called
func (evm *EVM) Cancelled() bool {
	return evm.abort.Load()
}

// Interpreter returns the current interpreter
func (evm *EVM) Interpreter() *EVMInterpreter {
	return evm.interpreter
}

func (evm *EVM) maybeOverrideCaller(caller ContractRef) ContractRef {
	if evm.Config.CallerOverride != nil {
		return evm.Config.CallerOverride(caller)
	}
	return caller
}

// Call executes the contract associated with the addr with the given input as
// parameters. It also handles any necessary value transfer required and takes
// the necessary steps to create accounts and reverses the state in case of an
// execution error or failed value transfer.
func (evm *EVM) Call(caller ContractRef, addr common.Address, input []byte, gas uint64, value *uint256.Int) (ret []byte, leftOverGas uint64, err error) {
	caller = evm.maybeOverrideCaller(caller)
	// Capture the tracer start/end events in debug mode
	if evm.Config.Tracer != nil {
		evm.captureBegin(evm.depth, CALL, caller.Address(), addr, input, gas, value.ToBig())
		defer func(startGas uint64) {
			evm.captureEnd(evm.depth, startGas, leftOverGas, ret, err)
		}(gas)
	}
	// Fail if we're trying to execute above the call depth limit
	if evm.depth > int(params.CallCreateDepth) {
		return nil, gas, ErrDepth
	}
	// Fail if we're trying to transfer more than the available balance
	if !value.IsZero() && !evm.Context.CanTransfer(evm.StateDB, caller.Address(), value) {
		return nil, gas, ErrInsufficientBalance
	}
	snapshot := evm.StateDB.Snapshot()
	p, isPrecompile := evm.precompile(addr)

	if !evm.StateDB.Exist(addr) {
		if !isPrecompile && evm.chainRules.IsEIP4762 {
			// add proof of absence to witness
			wgas := evm.AccessEvents.AddAccount(addr, false)
			if gas < wgas {
				evm.StateDB.RevertToSnapshot(snapshot)
				return nil, 0, ErrOutOfGas
			}
			gas -= wgas
		}

		if !isPrecompile && evm.chainRules.IsEIP158 && value.IsZero() {
			// Calling a non-existing account, don't do anything.
			return nil, gas, nil
		}
		evm.StateDB.CreateAccount(addr)
	}
	evm.Context.Transfer(evm.StateDB, caller.Address(), addr, value)

	if isPrecompile {
		ret, gas, err = RunPrecompiledContract(p, input, gas, evm.Config.Tracer)
	} else {
		// Initialise a new contract and set the code that is to be used by the EVM.
		// The contract is a scoped environment for this execution context only.
		code := evm.StateDB.GetCode(addr)
		if witness := evm.StateDB.Witness(); witness != nil {
			witness.AddCode(code)
		}
		if len(code) == 0 {
			ret, err = nil, nil // gas is unchanged
		} else {
			addrCopy := addr
			// If the account has no code, we can abort here
			// The depth-check is already done, and precompiles handled above
			contract := NewContract(caller, AccountRef(addrCopy), value, gas)
			contract.SetCallCode(&addrCopy, evm.StateDB.GetCodeHash(addrCopy), code)
			ret, err = evm.interpreter.Run(contract, input, false)
			gas = contract.Gas
		}
	}
	// When an error was returned by the EVM or when setting the creation code
	// above we revert to the snapshot and consume any gas remaining. Additionally,
	// when we're in homestead this also counts for code storage gas errors.
	if err != nil {
		evm.StateDB.RevertToSnapshot(snapshot)
		if err != ErrExecutionReverted {
			if evm.Config.Tracer != nil && evm.Config.Tracer.OnGasChange != nil {
				evm.Config.Tracer.OnGasChange(gas, 0, tracing.GasChangeCallFailedExecution)
			}

			gas = 0
		}
		// TODO: consider clearing up unused snapshots:
		//} else {
		//	evm.StateDB.DiscardSnapshot(snapshot)
	}
	return ret, gas, err
}

// CallCode executes the contract associated with the addr with the given input
// as parameters. It also handles any necessary value transfer required and takes
// the necessary steps to create accounts and reverses the state in case of an
// execution error or failed value transfer.
//
// CallCode differs from Call in the sense that it executes the given address'
// code with the caller as context.
func (evm *EVM) CallCode(caller ContractRef, addr common.Address, input []byte, gas uint64, value *uint256.Int) (ret []byte, leftOverGas uint64, err error) {
	caller = evm.maybeOverrideCaller(caller)
	// Invoke tracer hooks that signal entering/exiting a call frame
	if evm.Config.Tracer != nil {
		evm.captureBegin(evm.depth, CALLCODE, caller.Address(), addr, input, gas, value.ToBig())
		defer func(startGas uint64) {
			evm.captureEnd(evm.depth, startGas, leftOverGas, ret, err)
		}(gas)
	}
	// Fail if we're trying to execute above the call depth limit
	if evm.depth > int(params.CallCreateDepth) {
		return nil, gas, ErrDepth
	}
	// Fail if we're trying to transfer more than the available balance
	// Note although it's noop to transfer X ether to caller itself. But
	// if caller doesn't have enough balance, it would be an error to allow
	// over-charging itself. So the check here is necessary.
	if !evm.Context.CanTransfer(evm.StateDB, caller.Address(), value) {
		return nil, gas, ErrInsufficientBalance
	}
	var snapshot = evm.StateDB.Snapshot()

	// It is allowed to call precompiles, even via delegatecall
	if p, isPrecompile := evm.precompile(addr); isPrecompile {
		ret, gas, err = RunPrecompiledContract(p, input, gas, evm.Config.Tracer)
	} else {
		addrCopy := addr
		// Initialise a new contract and set the code that is to be used by the EVM.
		// The contract is a scoped environment for this execution context only.
		contract := NewContract(caller, AccountRef(caller.Address()), value, gas)
		if witness := evm.StateDB.Witness(); witness != nil {
			witness.AddCode(evm.StateDB.GetCode(addrCopy))
		}
		contract.SetCallCode(&addrCopy, evm.StateDB.GetCodeHash(addrCopy), evm.StateDB.GetCode(addrCopy))
		ret, err = evm.interpreter.Run(contract, input, false)
		gas = contract.Gas
	}
	if err != nil {
		evm.StateDB.RevertToSnapshot(snapshot)
		if err != ErrExecutionReverted {
			if evm.Config.Tracer != nil && evm.Config.Tracer.OnGasChange != nil {
				evm.Config.Tracer.OnGasChange(gas, 0, tracing.GasChangeCallFailedExecution)
			}

			gas = 0
		}
	}
	return ret, gas, err
}

// DelegateCall executes the contract associated with the addr with the given input
// as parameters. It reverses the state in case of an execution error.
//
// DelegateCall differs from CallCode in the sense that it executes the given address'
// code with the caller as context and the caller is set to the caller of the caller.
func (evm *EVM) DelegateCall(caller ContractRef, addr common.Address, input []byte, gas uint64) (ret []byte, leftOverGas uint64, err error) {
	caller = evm.maybeOverrideCaller(caller)
	// Invoke tracer hooks that signal entering/exiting a call frame
	if evm.Config.Tracer != nil {
		// NOTE: caller must, at all times be a contract. It should never happen
		// that caller is something other than a Contract.
		parent := caller.(interface{ Value() *uint256.Int })
		// DELEGATECALL inherits value from parent call
		evm.captureBegin(evm.depth, DELEGATECALL, caller.Address(), addr, input, gas, parent.Value().ToBig())
		defer func(startGas uint64) {
			evm.captureEnd(evm.depth, startGas, leftOverGas, ret, err)
		}(gas)
	}
	// Fail if we're trying to execute above the call depth limit
	if evm.depth > int(params.CallCreateDepth) {
		return nil, gas, ErrDepth
	}
	var snapshot = evm.StateDB.Snapshot()

	// It is allowed to call precompiles, even via delegatecall
	if p, isPrecompile := evm.precompile(addr); isPrecompile {
		ret, gas, err = RunPrecompiledContract(p, input, gas, evm.Config.Tracer)
	} else {
		addrCopy := addr
		// Initialise a new contract and make initialise the delegate values
		contract := NewContract(caller, AccountRef(caller.Address()), nil, gas).AsDelegate()
		if witness := evm.StateDB.Witness(); witness != nil {
			witness.AddCode(evm.StateDB.GetCode(addrCopy))
		}
		contract.SetCallCode(&addrCopy, evm.StateDB.GetCodeHash(addrCopy), evm.StateDB.GetCode(addrCopy))
		ret, err = evm.interpreter.Run(contract, input, false)
		gas = contract.Gas
	}
	if err != nil {
		evm.StateDB.RevertToSnapshot(snapshot)
		if err != ErrExecutionReverted {
			if evm.Config.Tracer != nil && evm.Config.Tracer.OnGasChange != nil {
				evm.Config.Tracer.OnGasChange(gas, 0, tracing.GasChangeCallFailedExecution)
			}
			gas = 0
		}
	}
	return ret, gas, err
}

// StaticCall executes the contract associated with the addr with the given input
// as parameters while disallowing any modifications to the state during the call.
// Opcodes that attempt to perform such modifications will result in exceptions
// instead of performing the modifications.
func (evm *EVM) StaticCall(caller ContractRef, addr common.Address, input []byte, gas uint64) (ret []byte, leftOverGas uint64, err error) {
	caller = evm.maybeOverrideCaller(caller)
	// Invoke tracer hooks that signal entering/exiting a call frame
	if evm.Config.Tracer != nil {
		evm.captureBegin(evm.depth, STATICCALL, caller.Address(), addr, input, gas, nil)
		defer func(startGas uint64) {
			evm.captureEnd(evm.depth, startGas, leftOverGas, ret, err)
		}(gas)
	}
	// Fail if we're trying to execute above the call depth limit
	if evm.depth > int(params.CallCreateDepth) {
		return nil, gas, ErrDepth
	}
	// We take a snapshot here. This is a bit counter-intuitive, and could probably be skipped.
	// However, even a staticcall is considered a 'touch'. On mainnet, static calls were introduced
	// after all empty accounts were deleted, so this is not required. However, if we omit this,
	// then certain tests start failing; stRevertTest/RevertPrecompiledTouchExactOOG.json.
	// We could change this, but for now it's left for legacy reasons
	var snapshot = evm.StateDB.Snapshot()

	// We do an AddBalance of zero here, just in order to trigger a touch.
	// This doesn't matter on Mainnet, where all empties are gone at the time of Byzantium,
	// but is the correct thing to do and matters on other networks, in tests, and potential
	// future scenarios
	evm.StateDB.AddBalance(addr, new(uint256.Int), tracing.BalanceChangeTouchAccount)

	if p, isPrecompile := evm.precompile(addr); isPrecompile {
		ret, gas, err = RunPrecompiledContract(p, input, gas, evm.Config.Tracer)
	} else {
		// At this point, we use a copy of address. If we don't, the go compiler will
		// leak the 'contract' to the outer scope, and make allocation for 'contract'
		// even if the actual execution ends on RunPrecompiled above.
		addrCopy := addr
		// Initialise a new contract and set the code that is to be used by the EVM.
		// The contract is a scoped environment for this execution context only.
		contract := NewContract(caller, AccountRef(addrCopy), new(uint256.Int), gas)
		if witness := evm.StateDB.Witness(); witness != nil {
			witness.AddCode(evm.StateDB.GetCode(addrCopy))
		}
		contract.SetCallCode(&addrCopy, evm.StateDB.GetCodeHash(addrCopy), evm.StateDB.GetCode(addrCopy))
		// When an error was returned by the EVM or when setting the creation code
		// above we revert to the snapshot and consume any gas remaining. Additionally
		// when we're in Homestead this also counts for code storage gas errors.
		ret, err = evm.interpreter.Run(contract, input, true)
		gas = contract.Gas
	}
	if err != nil {
		evm.StateDB.RevertToSnapshot(snapshot)
		if err != ErrExecutionReverted {
			if evm.Config.Tracer != nil && evm.Config.Tracer.OnGasChange != nil {
				evm.Config.Tracer.OnGasChange(gas, 0, tracing.GasChangeCallFailedExecution)
			}

			gas = 0
		}
	}
	return ret, gas, err
}

type codeAndHash struct {
	code []byte
	hash common.Hash
}

func (c *codeAndHash) Hash() common.Hash {
	if c.hash == (common.Hash{}) {
		c.hash = crypto.Keccak256Hash(c.code)
	}
	return c.hash
}

// create creates a new contract using code as deployment code.
func (evm *EVM) create(caller ContractRef, codeAndHash *codeAndHash, gas uint64, value *uint256.Int, address common.Address, typ OpCode) (ret []byte, createAddress common.Address, leftOverGas uint64, err error) {
	if evm.Config.Tracer != nil {
		evm.captureBegin(evm.depth, typ, caller.Address(), address, codeAndHash.code, gas, value.ToBig())
		defer func(startGas uint64) {
			evm.captureEnd(evm.depth, startGas, leftOverGas, ret, err)
		}(gas)
	}
	// Depth check execution. Fail if we're trying to execute above the
	// limit.
	if evm.depth > int(params.CallCreateDepth) {
		return nil, common.Address{}, gas, ErrDepth
	}
	if !evm.Context.CanTransfer(evm.StateDB, caller.Address(), value) {
		return nil, common.Address{}, gas, ErrInsufficientBalance
	}
	nonce := evm.StateDB.GetNonce(caller.Address())
	if nonce+1 < nonce {
		return nil, common.Address{}, gas, ErrNonceUintOverflow
	}
	evm.StateDB.SetNonce(caller.Address(), nonce+1)

	// Charge the contract creation init gas in verkle mode
	if evm.chainRules.IsEIP4762 {
		statelessGas := evm.AccessEvents.ContractCreatePreCheckGas(address)
		if statelessGas > gas {
			return nil, common.Address{}, 0, ErrOutOfGas
		}
		if evm.Config.Tracer != nil && evm.Config.Tracer.OnGasChange != nil {
			evm.Config.Tracer.OnGasChange(gas, gas-statelessGas, tracing.GasChangeWitnessContractCollisionCheck)
		}
		gas = gas - statelessGas
	}

	// We add this to the access list _before_ taking a snapshot. Even if the
	// creation fails, the access-list change should not be rolled back.
	if evm.chainRules.IsEIP2929 {
		evm.StateDB.AddAddressToAccessList(address)
	}
	// Ensure there's no existing contract already at the designated address.
	// Account is regarded as existent if any of these three conditions is met:
	// - the nonce is non-zero
	// - the code is non-empty
	// - the storage is non-empty
	contractHash := evm.StateDB.GetCodeHash(address)
	storageRoot := evm.StateDB.GetStorageRoot(address)
	if evm.StateDB.GetNonce(address) != 0 ||
		(contractHash != (common.Hash{}) && contractHash != types.EmptyCodeHash) || // non-empty code
		(storageRoot != (common.Hash{}) && storageRoot != types.EmptyRootHash) { // non-empty storage
		if evm.Config.Tracer != nil && evm.Config.Tracer.OnGasChange != nil {
			evm.Config.Tracer.OnGasChange(gas, 0, tracing.GasChangeCallFailedExecution)
		}
		return nil, common.Address{}, 0, ErrContractAddressCollision
	}
	// Create a new account on the state only if the object was not present.
	// It might be possible the contract code is deployed to a pre-existent
	// account with non-zero balance.
	snapshot := evm.StateDB.Snapshot()
	if !evm.StateDB.Exist(address) {
		evm.StateDB.CreateAccount(address)
	}
	// CreateContract means that regardless of whether the account previously existed
	// in the state trie or not, it _now_ becomes created as a _contract_ account.
	// This is performed _prior_ to executing the initcode,  since the initcode
	// acts inside that account.
	evm.StateDB.CreateContract(address)

	if evm.chainRules.IsEIP158 {
		evm.StateDB.SetNonce(address, 1)
	}
	// Charge the contract creation init gas in verkle mode
	if evm.chainRules.IsEIP4762 {
		statelessGas := evm.AccessEvents.ContractCreateInitGas(address)
		if statelessGas > gas {
			return nil, common.Address{}, 0, ErrOutOfGas
		}
		if evm.Config.Tracer != nil && evm.Config.Tracer.OnGasChange != nil {
			evm.Config.Tracer.OnGasChange(gas, gas-statelessGas, tracing.GasChangeWitnessContractInit)
		}
		gas = gas - statelessGas
	}
	evm.Context.Transfer(evm.StateDB, caller.Address(), address, value)

	// Initialise a new contract and set the code that is to be used by the EVM.
	// The contract is a scoped environment for this execution context only.
	contract := NewContract(caller, AccountRef(address), value, gas)
	contract.SetCodeOptionalHash(&address, codeAndHash)
	contract.IsDeployment = true

	ret, err = evm.initNewContract(contract, address, value)
	if err != nil && (evm.chainRules.IsHomestead || err != ErrCodeStoreOutOfGas) {
		evm.StateDB.RevertToSnapshot(snapshot)
		if err != ErrExecutionReverted {
			contract.UseGas(contract.Gas, evm.Config.Tracer, tracing.GasChangeCallFailedExecution)
		}
	}
	return ret, address, contract.Gas, err
}

// initNewContract runs a new contract's creation code, performs checks on the
// resulting code that is to be deployed, and consumes necessary gas.
func (evm *EVM) initNewContract(contract *Contract, address common.Address, value *uint256.Int) ([]byte, error) {
	ret, err := evm.interpreter.Run(contract, nil, false)
	if err != nil {
		return ret, err
	}

	// Check whether the max code size has been exceeded, assign err if the case.
<<<<<<< HEAD
	if err == nil && evm.chainRules.IsEIP158 && len(ret) > params.MaxCodeSize && !evm.Config.NoMaxCodeSize {
		err = ErrMaxCodeSizeExceeded
=======
	if evm.chainRules.IsEIP158 && len(ret) > params.MaxCodeSize {
		return ret, ErrMaxCodeSizeExceeded
>>>>>>> c350d3ac
	}

	// Reject code starting with 0xEF if EIP-3541 is enabled.
	if len(ret) >= 1 && ret[0] == 0xEF && evm.chainRules.IsLondon {
		return ret, ErrInvalidCode
	}

	if !evm.chainRules.IsEIP4762 {
		createDataGas := uint64(len(ret)) * params.CreateDataGas
		if !contract.UseGas(createDataGas, evm.Config.Tracer, tracing.GasChangeCallCodeStorage) {
			return ret, ErrCodeStoreOutOfGas
		}
	} else {
		if len(ret) > 0 && !contract.UseGas(evm.AccessEvents.CodeChunksRangeGas(address, 0, uint64(len(ret)), uint64(len(ret)), true), evm.Config.Tracer, tracing.GasChangeWitnessCodeChunk) {
			return ret, ErrCodeStoreOutOfGas
		}
	}

	evm.StateDB.SetCode(address, ret)
	return ret, nil
}

// Create creates a new contract using code as deployment code.
func (evm *EVM) Create(caller ContractRef, code []byte, gas uint64, value *uint256.Int) (ret []byte, contractAddr common.Address, leftOverGas uint64, err error) {
	caller = evm.maybeOverrideCaller(caller)
	contractAddr = crypto.CreateAddress(caller.Address(), evm.StateDB.GetNonce(caller.Address()))
	return evm.create(caller, &codeAndHash{code: code}, gas, value, contractAddr, CREATE)
}

// Create2 creates a new contract using code as deployment code.
//
// The different between Create2 with Create is Create2 uses keccak256(0xff ++ msg.sender ++ salt ++ keccak256(init_code))[12:]
// instead of the usual sender-and-nonce-hash as the address where the contract is initialized at.
func (evm *EVM) Create2(caller ContractRef, code []byte, gas uint64, endowment *uint256.Int, salt *uint256.Int) (ret []byte, contractAddr common.Address, leftOverGas uint64, err error) {
	caller = evm.maybeOverrideCaller(caller)
	codeAndHash := &codeAndHash{code: code}
	contractAddr = crypto.CreateAddress2(caller.Address(), salt.Bytes32(), codeAndHash.Hash().Bytes())
	return evm.create(caller, codeAndHash, gas, endowment, contractAddr, CREATE2)
}

// ChainConfig returns the environment's chain configuration
func (evm *EVM) ChainConfig() *params.ChainConfig { return evm.chainConfig }

func (evm *EVM) captureBegin(depth int, typ OpCode, from common.Address, to common.Address, input []byte, startGas uint64, value *big.Int) {
	tracer := evm.Config.Tracer
	if tracer.OnEnter != nil {
		tracer.OnEnter(depth, byte(typ), from, to, input, startGas, value)
	}
	if tracer.OnGasChange != nil {
		tracer.OnGasChange(0, startGas, tracing.GasChangeCallInitialBalance)
	}
}

func (evm *EVM) captureEnd(depth int, startGas uint64, leftOverGas uint64, ret []byte, err error) {
	tracer := evm.Config.Tracer
	if leftOverGas != 0 && tracer.OnGasChange != nil {
		tracer.OnGasChange(leftOverGas, 0, tracing.GasChangeCallLeftOverReturned)
	}
	var reverted bool
	if err != nil {
		reverted = true
	}
	if !evm.chainRules.IsHomestead && errors.Is(err, ErrCodeStoreOutOfGas) {
		reverted = false
	}
	if tracer.OnExit != nil {
		tracer.OnExit(depth, ret, startGas-leftOverGas, VMErrorFromErr(err), reverted)
	}
}

// GetVMContext provides context about the block being executed as well as state
// to the tracers.
func (evm *EVM) GetVMContext() *tracing.VMContext {
	return &tracing.VMContext{
		Coinbase:    evm.Context.Coinbase,
		BlockNumber: evm.Context.BlockNumber,
		Time:        evm.Context.Time,
		Random:      evm.Context.Random,
		GasPrice:    evm.TxContext.GasPrice,
		ChainConfig: evm.ChainConfig(),
		StateDB:     evm.StateDB,
	}
}<|MERGE_RESOLUTION|>--- conflicted
+++ resolved
@@ -41,36 +41,11 @@
 )
 
 func (evm *EVM) precompile(addr common.Address) (PrecompiledContract, bool) {
-<<<<<<< HEAD
-	var precompiles map[common.Address]PrecompiledContract
-	switch {
-	case evm.chainRules.IsOptimismGranite:
-		precompiles = PrecompiledContractsGranite
-	case evm.chainRules.IsOptimismFjord:
-		precompiles = PrecompiledContractsFjord
-	case evm.chainRules.IsVerkle:
-		precompiles = PrecompiledContractsVerkle
-	case evm.chainRules.IsPrague:
-		precompiles = PrecompiledContractsPrague
-	case evm.chainRules.IsCancun:
-		precompiles = PrecompiledContractsCancun
-	case evm.chainRules.IsBerlin:
-		precompiles = PrecompiledContractsBerlin
-	case evm.chainRules.IsIstanbul:
-		precompiles = PrecompiledContractsIstanbul
-	case evm.chainRules.IsByzantium:
-		precompiles = PrecompiledContractsByzantium
-	default:
-		precompiles = PrecompiledContractsHomestead
-	}
-	p, ok := precompiles[addr]
+	p, ok := evm.precompiles[addr]
 	if evm.Config.PrecompileOverrides != nil {
 		override := evm.Config.PrecompileOverrides(evm.chainRules, p, addr)
 		return override, override != nil
 	}
-=======
-	p, ok := evm.precompiles[addr]
->>>>>>> c350d3ac
 	return p, ok
 }
 
@@ -576,13 +551,8 @@
 	}
 
 	// Check whether the max code size has been exceeded, assign err if the case.
-<<<<<<< HEAD
-	if err == nil && evm.chainRules.IsEIP158 && len(ret) > params.MaxCodeSize && !evm.Config.NoMaxCodeSize {
-		err = ErrMaxCodeSizeExceeded
-=======
-	if evm.chainRules.IsEIP158 && len(ret) > params.MaxCodeSize {
+	if evm.chainRules.IsEIP158 && len(ret) > params.MaxCodeSize && !evm.Config.NoMaxCodeSize {
 		return ret, ErrMaxCodeSizeExceeded
->>>>>>> c350d3ac
 	}
 
 	// Reject code starting with 0xEF if EIP-3541 is enabled.
