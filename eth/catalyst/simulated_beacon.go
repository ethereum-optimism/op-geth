--- conflicted
+++ resolved
@@ -189,12 +189,9 @@
 		return errors.New("chain rewind prevented invocation of payload creation")
 	}
 
-<<<<<<< HEAD
 	if err := c.engineAPI.localBlocks.waitFull(*fcResponse.PayloadID); err != nil {
 		return err
 	}
-=======
->>>>>>> c350d3ac
 	envelope, err := c.engineAPI.getPayload(*fcResponse.PayloadID, true)
 	if err != nil {
 		return err
