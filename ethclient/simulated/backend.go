--- conflicted
+++ resolved
@@ -35,23 +35,6 @@
 	"github.com/ethereum/go-ethereum/rpc"
 )
 
-<<<<<<< HEAD
-// Backend is a simulated blockchain. You can use it to test your contracts or
-// other code that interacts with the Ethereum chain.
-type Backend struct {
-	node   *node.Node
-	beacon *catalyst.SimulatedBeacon
-	client simClient
-}
-
-// simClient wraps ethclient. This exists to prevent extracting ethclient.Client
-// from the Client interface returned by Backend.
-type simClient struct {
-	*ethclient.Client
-}
-
-=======
->>>>>>> 8f7eb9cc
 // Client exposes the methods provided by the Ethereum RPC client.
 type Client interface {
 	ethereum.BlockNumberReader
@@ -70,7 +53,6 @@
 	ethereum.ChainIDReader
 }
 
-<<<<<<< HEAD
 func NewFromConfig(conf ethconfig.Config) *Backend {
 	// Setup the node object
 	nodeConf := node.DefaultConfig
@@ -92,9 +74,6 @@
 	return sim
 }
 
-// New creates a new binding backend using a simulated blockchain
-// for testing purposes.
-=======
 // simClient wraps ethclient. This exists to prevent extracting ethclient.Client
 // from the Client interface returned by Backend.
 type simClient struct {
@@ -104,16 +83,13 @@
 // Backend is a simulated blockchain. You can use it to test your contracts or
 // other code that interacts with the Ethereum chain.
 type Backend struct {
-	eth    *eth.Ethereum
+	node   *node.Node
 	beacon *catalyst.SimulatedBeacon
 	client simClient
 }
 
-// NewBackend creates a new simulated blockchain that can be used as a backend for
-// contract bindings in unit tests.
-//
->>>>>>> 8f7eb9cc
-// A simulated backend always uses chainID 1337.
+// NewBackend creates a new simulated blockchain that can be used as a backend for contract
+// bindings in unit tests.  A simulated backend always uses chainID 1337.
 func NewBackend(alloc core.GenesisAlloc, options ...func(nodeConf *node.Config, ethConf *ethconfig.Config)) *Backend {
 	// Create the default configurations for the outer node shell and the Ethereum
 	// service to mutate with the options afterwards
