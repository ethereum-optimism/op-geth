--- conflicted
+++ resolved
@@ -156,12 +156,9 @@
 			log.Info("Block building got interrupted by payload resolution")
 		}
 	}
-<<<<<<< HEAD
 	if intr := params.interrupt; intr != nil && params.isUpdate && intr.Load() != commitInterruptNone {
 		return &newPayloadResult{err: errInterruptedUpdate}
 	}
-=======
->>>>>>> 1015a42d
 
 	body := types.Body{Transactions: work.txs, Withdrawals: params.withdrawals}
 	allLogs := make([]*types.Log, 0)
@@ -278,7 +275,7 @@
 		core.ProcessBeaconBlockRoot(*header.ParentBeaconRoot, vmenv, env.state)
 	}
 	if miner.chainConfig.IsPrague(header.Number, header.Time) {
-		context := core.NewEVMBlockContext(header, miner.chain, nil)
+		context := core.NewEVMBlockContext(header, miner.chain, nil, miner.chainConfig, env.state)
 		vmenv := vm.NewEVM(context, vm.TxContext{}, env.state, miner.chainConfig, vm.Config{})
 		core.ProcessParentBlockHash(header.ParentHash, vmenv, env.state)
 	}
@@ -292,7 +289,6 @@
 	if err != nil {
 		return nil, err
 	}
-<<<<<<< HEAD
 	if miner.chainConfig.Optimism != nil { // Allow the miner to reorg its own chain arbitrarily deep
 		if historicalBackend, ok := miner.backend.(BackendWithHistoricalState); ok {
 			var release tracers.StateReleaseFunc
@@ -306,7 +302,6 @@
 		}
 	}
 
-=======
 	if witness {
 		bundle, err := stateless.NewWitness(header, miner.chain)
 		if err != nil {
@@ -314,7 +309,6 @@
 		}
 		state.StartPrefetcher("miner", bundle)
 	}
->>>>>>> 1015a42d
 	// Note the passed coinbase may be different with header.Coinbase.
 	return &environment{
 		signer:   types.MakeSigner(miner.chainConfig, header.Number, header.Time),
