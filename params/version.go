--- conflicted
+++ resolved
@@ -26,11 +26,7 @@
 const (
 	VersionMajor = 1        // Major version component of the current release
 	VersionMinor = 13       // Minor version component of the current release
-<<<<<<< HEAD
-	VersionPatch = 9        // Patch version component of the current release
-=======
 	VersionPatch = 10       // Patch version component of the current release
->>>>>>> bc0be1b1
 	VersionMeta  = "stable" // Version metadata to append to the version string
 )
 
