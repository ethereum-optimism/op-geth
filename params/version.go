--- conflicted
+++ resolved
@@ -23,11 +23,7 @@
 const (
 	VersionMajor = 1        // Major version component of the current release
 	VersionMinor = 14       // Minor version component of the current release
-<<<<<<< HEAD
-	VersionPatch = 6        // Patch version component of the current release
-=======
 	VersionPatch = 7        // Patch version component of the current release
->>>>>>> 0aafbb31
 	VersionMeta  = "stable" // Version metadata to append to the version string
 )
 
